import { Box, Button } from '@chakra-ui/react';
import { createCoinbaseWalletSDK } from '@coinbase/wallet-sdk';
import { useCallback, useState } from 'react';
import { numberToHex } from 'viem';

type AddSubAccountProps = {
  sdk: ReturnType<typeof createCoinbaseWalletSDK>;
  onAddSubAccount: (address: string) => void;
  signerFn: typeof getCryptoKeyAccount;
};

export function AddSubAccount({ sdk, onAddSubAccount, signerFn }: AddSubAccountProps) {
  const [subAccount, setSubAccount] = useState<string>();

  const handleAddSubAccount = useCallback(async () => {
    if (!sdk) {
      return;
    }

    const { account } = await signerFn();

    if (!account) {
      throw new Error('Could not get owner account');
    }

    const provider = sdk.getProvider();
    await provider.request({
      method: 'wallet_switchEthereumChain',
      params: [{ chainId: numberToHex(84532) }],
    });

    const response = (await provider.request({
      method: 'wallet_addSubAccount',
<<<<<<< HEAD
      params: [],
=======
      params: [
        {
          version: '1',
          account: {
            type: 'create',
            keys:
              (account.type as string) === 'webAuthn'
                ? [
                    {
                      type: 'webauthn-p256',
                      key: account.publicKey,
                    },
                  ]
                : [
                    {
                      type: 'address',
                      key: account.address,
                    },
                  ],
          },
        },
      ],
>>>>>>> d6d52f99
    })) as { address: string };

    console.info('response', response);
    setSubAccount(response.address);
    onAddSubAccount(response.address);
  }, [sdk, onAddSubAccount, signerFn]);

  return (
    <>
      <Button w="full" onClick={handleAddSubAccount}>
        Add Address
      </Button>
      {subAccount && (
        <Box
          as="pre"
          w="full"
          p={2}
          bg="gray.900"
          borderRadius="md"
          border="1px solid"
          borderColor="gray.700"
        >
          {JSON.stringify(subAccount, null, 2)}
        </Box>
      )}
    </>
  );
}<|MERGE_RESOLUTION|>--- conflicted
+++ resolved
@@ -1,5 +1,5 @@
 import { Box, Button } from '@chakra-ui/react';
-import { createCoinbaseWalletSDK } from '@coinbase/wallet-sdk';
+import { createCoinbaseWalletSDK, getCryptoKeyAccount } from '@coinbase/wallet-sdk';
 import { useCallback, useState } from 'react';
 import { numberToHex } from 'viem';
 
@@ -31,32 +31,7 @@
 
     const response = (await provider.request({
       method: 'wallet_addSubAccount',
-<<<<<<< HEAD
       params: [],
-=======
-      params: [
-        {
-          version: '1',
-          account: {
-            type: 'create',
-            keys:
-              (account.type as string) === 'webAuthn'
-                ? [
-                    {
-                      type: 'webauthn-p256',
-                      key: account.publicKey,
-                    },
-                  ]
-                : [
-                    {
-                      type: 'address',
-                      key: account.address,
-                    },
-                  ],
-          },
-        },
-      ],
->>>>>>> d6d52f99
     })) as { address: string };
 
     console.info('response', response);
