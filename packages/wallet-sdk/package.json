{
  "name": "@coinbase/wallet-sdk",
<<<<<<< HEAD
  "version": "4.4.0-experimental.2",
=======
  "version": "4.3.2",
>>>>>>> d6d52f99
  "description": "Coinbase Wallet JavaScript SDK",
  "keywords": [
    "coinbase",
    "coinbasewallet",
    "eth",
    "ethereum",
    "wallet",
    "walletlink",
    "web3"
  ],
  "type": "module",
  "main": "dist/index.js",
  "types": "dist/index.d.ts",
  "sideEffects": false,
  "repository": "https://github.com/coinbase/coinbase-wallet-sdk.git",
  "author": "Coinbase, Inc.",
  "license": "Apache-2.0",
  "scripts": {
    "clean": "rm -rf dist && rm -rf node_modules",
    "pretest": "node compile-assets.cjs",
    "test": "vitest",
    "test:coverage": "vitest --coverage",
    "prebuild": "rm -rf ./dist && node -p \"'export const VERSION = \\'' + require('./package.json').version + '\\';\\nexport const NAME = \\'' + require('./package.json').name + '\\';'\" > src/sdk-info.ts",
    "build": "node compile-assets.cjs && tsc -p ./tsconfig.build.json && tsc-alias && cp -a src/vendor-js dist",
    "dev": "yarn build && tsc --watch & nodemon --watch dist --delay 1 --exec tsc-alias",
    "typecheck": "tsc --noEmit",
    "lint": "biome lint .",
    "size": "size-limit"
  },
  "dependencies": {
    "@noble/hashes": "1.4.0",
    "clsx": "1.2.1",
    "eventemitter3": "5.0.1",
    "idb-keyval": "6.2.1",
    "ox": "0.6.9",
    "preact": "10.24.2",
    "viem": "2.22.17",
    "zustand": "5.0.3"
  },
  "devDependencies": {
    "@size-limit/preset-big-lib": "^11.1.6",
    "@testing-library/jest-dom": "^6.5.0",
    "@testing-library/preact": "^3.2.4",
    "@types/node": "^14.18.54",
    "@vitest/coverage-v8": "2.1.2",
    "fake-indexeddb": "^6.0.0",
    "glob": "^11.0.0",
    "jest-websocket-mock": "^2.4.0",
    "jsdom": "^25.0.1",
    "nodemon": "^3.1.0",
    "sass": "^1.64.1",
    "size-limit": "^11.1.6",
    "tsc-alias": "^1.8.8",
    "tslib": "^2.6.0",
    "typescript": "^5.1.6",
    "vitest": "^2.1.9"
  },
  "size-limit": [
    {
      "path": "./dist/index.js",
      "limit": "31 KB",
      "import": "*"
    }
  ]
}<|MERGE_RESOLUTION|>--- conflicted
+++ resolved
@@ -1,10 +1,6 @@
 {
   "name": "@coinbase/wallet-sdk",
-<<<<<<< HEAD
-  "version": "4.4.0-experimental.2",
-=======
   "version": "4.3.2",
->>>>>>> d6d52f99
   "description": "Coinbase Wallet JavaScript SDK",
   "keywords": [
     "coinbase",
