import EventEmitter from 'eventemitter3';

import { standardErrorCodes, standardErrors } from './core/error';
import { serializeError } from './core/error/serialize';
import {
  AppMetadata,
  ConstructorOptions,
  Preference,
  ProviderInterface,
  RequestArguments,
  Signer,
} from './core/provider/interface';
import { AddressString, Chain, IntNumber } from './core/type';
import { areAddressArraysEqual, hexStringFromIntNumber } from './core/type/util';
import { createSigner, fetchSignerType, loadSignerType, storeSignerType } from './sign/util';
import { checkErrorForInvalidRequestArgs, fetchRPCRequest } from './util/provider';
import { Communicator } from ':core/communicator/Communicator';
import { SignerType } from ':core/message';
import { determineMethodCategory } from ':core/provider/method';
import { ScopedLocalStorage } from ':util/ScopedLocalStorage';

export class CoinbaseWalletProvider extends EventEmitter implements ProviderInterface {
  private readonly metadata: AppMetadata;
  private readonly preference: Preference;
  private readonly communicator: Communicator;

  private signer: Signer | null;
  private get accounts(): AddressString[] {
    return this.signer?.accounts ?? [];
  }
  private get chain(): Chain {
    return this.signer?.chain ?? { id: 1 };
  }

  constructor({ metadata, preference: { keysUrl, ...preference } }: Readonly<ConstructorOptions>) {
    super();
    this.metadata = metadata;
    this.preference = preference;
    this.communicator = new Communicator(keysUrl);
    // Load states from storage
    const signerType = loadSignerType();
    this.signer = signerType ? this.initSigner(signerType) : null;
  }

  public get connected() {
    return this.accounts.length > 0;
  }

  public async request<T>(args: RequestArguments): Promise<T> {
    try {
      const invalidArgsError = checkErrorForInvalidRequestArgs(args);
      if (invalidArgsError) throw invalidArgsError;
      // unrecognized methods are treated as fetch requests
      const category = determineMethodCategory(args.method) ?? 'fetch';
      return this.handlers[category](args) as T;
    } catch (error) {
      return Promise.reject(serializeError(error, args.method));
    }
  }

  protected readonly handlers = {
    // eth_requestAccounts
    handshake: async (_: RequestArguments): Promise<AddressString[]> => {
      try {
        if (this.connected) {
          this.emit('connect', { chainId: hexStringFromIntNumber(IntNumber(this.chain.id)) });
          return this.accounts;
        }

        const signerType = await this.requestSignerSelection();
        const signer = this.initSigner(signerType);
        const accounts = await signer.handshake();

        this.signer = signer;
        storeSignerType(signerType);

        this.emit('connect', { chainId: hexStringFromIntNumber(IntNumber(this.chain.id)) });
        return accounts;
      } catch (error) {
        this.handleUnauthorizedError(error);
        throw error;
      }
    },

    sign: async (request: RequestArguments) => {
      if (!this.connected || !this.signer) {
        throw standardErrors.provider.unauthorized(
          "Must call 'eth_requestAccounts' before other methods"
        );
      }
      try {
        return await this.signer.request(request);
      } catch (error) {
        this.handleUnauthorizedError(error);
        throw error;
      }
    },

    fetch: (request: RequestArguments) => fetchRPCRequest(request, this.chain),

    state: (request: RequestArguments) => {
      const getConnectedAccounts = (): AddressString[] => {
        if (this.connected) return this.accounts;
        throw standardErrors.provider.unauthorized(
          "Must call 'eth_requestAccounts' before other methods"
        );
      };
      switch (request.method) {
        case 'eth_chainId':
          return hexStringFromIntNumber(IntNumber(this.chain.id));
        case 'net_version':
          return this.chain.id;
        case 'eth_accounts':
          return getConnectedAccounts();
        case 'eth_coinbase':
          return getConnectedAccounts()[0];
        default:
          return this.handlers.unsupported(request);
      }
    },

    deprecated: ({ method }: RequestArguments) => {
      throw standardErrors.rpc.methodNotSupported(`Method ${method} is deprecated.`);
    },

    unsupported: ({ method }: RequestArguments) => {
      throw standardErrors.rpc.methodNotSupported(`Method ${method} is not supported.`);
    },
  };

  private handleUnauthorizedError(error: unknown) {
    const e = error as { code?: number };
    if (e.code === standardErrorCodes.provider.unauthorized) this.disconnect();
  }

  /** @deprecated Use `.request({ method: 'eth_requestAccounts' })` instead. */
  public async enable(): Promise<unknown> {
    console.warn(
      `.enable() has been deprecated. Please use .request({ method: "eth_requestAccounts" }) instead.`
    );
    return await this.request({
      method: 'eth_requestAccounts',
    });
  }

  async disconnect(): Promise<void> {
    if (!this.signer) return;
    this.signer.disconnect();
    ScopedLocalStorage.clearAll();
    this.emit('disconnect', standardErrors.provider.disconnected('User initiated disconnection'));
  }

  readonly isCoinbaseWallet = true;
  /*
  protected readonly updateListener = {
    onAccountsUpdate: (accounts: AddressString[]) => {
      if (areAddressArraysEqual(this.accounts, accounts)) return;
<<<<<<< HEAD
      this.accounts = accounts;
=======
      if (source === 'storage') return;
>>>>>>> 05a0263c
      this.emit('accountsChanged', this.accounts);
    },
    onChainUpdate: (chain: Chain) => {
      if (chain.id === this.chain.id && chain.rpcUrl === this.chain.rpcUrl) return;
<<<<<<< HEAD
      this.chain = chain;
=======
      if (source === 'storage') return;
>>>>>>> 05a0263c
      this.emit('chainChanged', hexStringFromIntNumber(IntNumber(chain.id)));
    },
  };
  */
  private requestSignerSelection(): Promise<SignerType> {
    return fetchSignerType({
      communicator: this.communicator,
      preference: this.preference,
      metadata: this.metadata,
    });
  }

  private initSigner(signerType: SignerType): Signer {
    return createSigner({
      signerType,
      metadata: this.metadata,
      communicator: this.communicator,
      updateListener: this.updateListener,
    });
  }
}<|MERGE_RESOLUTION|>--- conflicted
+++ resolved
@@ -151,28 +151,18 @@
   }
 
   readonly isCoinbaseWallet = true;
-  /*
-  protected readonly updateListener = {
+
+    protected readonly updateListener = {
     onAccountsUpdate: (accounts: AddressString[]) => {
       if (areAddressArraysEqual(this.accounts, accounts)) return;
-<<<<<<< HEAD
-      this.accounts = accounts;
-=======
-      if (source === 'storage') return;
->>>>>>> 05a0263c
       this.emit('accountsChanged', this.accounts);
     },
     onChainUpdate: (chain: Chain) => {
       if (chain.id === this.chain.id && chain.rpcUrl === this.chain.rpcUrl) return;
-<<<<<<< HEAD
-      this.chain = chain;
-=======
-      if (source === 'storage') return;
->>>>>>> 05a0263c
       this.emit('chainChanged', hexStringFromIntNumber(IntNumber(chain.id)));
     },
   };
-  */
+    
   private requestSignerSelection(): Promise<SignerType> {
     return fetchSignerType({
       communicator: this.communicator,
