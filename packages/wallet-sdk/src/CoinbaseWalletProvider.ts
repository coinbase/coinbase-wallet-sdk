import EventEmitter from 'eventemitter3';

import { standardErrorCodes, standardErrors } from './core/error';
import { serializeError } from './core/error/serialize';
import {
  AppMetadata,
  ConstructorOptions,
  Preference,
  ProviderInterface,
  RequestArguments,
} from './core/provider/interface';
import { Signer } from './sign/interface';
import { createSigner, fetchSignerType, loadSignerType, storeSignerType } from './sign/util';
import { checkErrorForInvalidRequestArgs } from './util/provider';
import { Communicator } from ':core/communicator/Communicator';
import { SignerType } from ':core/message';
import { hexStringFromNumber } from ':core/type/util';
import type { BaseStorage } from ':util/BaseStorage';
import { ScopedStorage } from ':util/ScopedStorage';

export class CoinbaseWalletProvider extends EventEmitter implements ProviderInterface {
  private readonly metadata: AppMetadata;
  private readonly preference: Preference;
  private readonly communicator: Communicator;
  private readonly baseStorage?: BaseStorage;

  private signer: Signer | null;

  constructor({
    baseStorage,
    metadata,
    preference: { keysUrl, ...preference },
  }: Readonly<ConstructorOptions>) {
    super();
    this.baseStorage = baseStorage;
    this.metadata = metadata;
    this.preference = preference;
    this.communicator = new Communicator(keysUrl);
    // Load states from storage
    const signerType = loadSignerType(baseStorage);
    this.signer = signerType ? this.initSigner(signerType) : null;
  }

  public async request<T>(args: RequestArguments): Promise<T> {
    try {
      checkErrorForInvalidRequestArgs(args);

      switch (args.method) {
        case 'eth_requestAccounts':
          return (await this.handshake()) as T;

        case 'eth_sign':
        case 'eth_signTypedData_v2':
        case 'eth_subscribe':
        case 'eth_unsubscribe':
          throw standardErrors.rpc.methodNotSupported();

        default:
          return (await this.handleRequest(args)) as T;
      }
    } catch (error) {
      const { code } = error as { code?: number };
      if (code === standardErrorCodes.provider.unauthorized) this.disconnect();
      return Promise.reject(serializeError(error));
    }
  }

  private async handshake() {
    if (!this.signer) {
      const signerType = await this.requestSignerSelection();
      const signer = this.initSigner(signerType);
      await signer.handshake();
      this.signer = signer;
      storeSignerType(signerType);
    }

    this.emit('connect', { chainId: hexStringFromNumber(this.signer.chainId) });
    return this.signer.accounts;
  }

<<<<<<< HEAD
  protected async handleRequest(request: RequestArguments) {
    if (!this.signer) {
=======
  protected readonly handlers = {
    // eth_requestAccounts
    handshake: async (_: RequestArguments) => {
      if (!this.signer) {
        const signerType = await this.requestSignerSelection();
        const signer = this.initSigner(signerType);
        await signer.handshake();
        this.signer = signer;
        storeSignerType(signerType, this.baseStorage);
      }
      this.emit('connect', { chainId: hexStringFromNumber(this.signer.chain.id) });
      return this.signer.accounts;
    },

    sign: async (request: RequestArguments) => {
      if (!this.signer) {
        throw standardErrors.provider.unauthorized(
          "Must call 'eth_requestAccounts' before other methods"
        );
      }
      return await this.signer.request(request);
    },

    fetch: (request: RequestArguments) => fetchRPCRequest(request, this.signer?.chain),

    state: (request: RequestArguments) => {
      const getConnectedAccounts = (): AddressString[] => {
        if (this.signer) return this.signer.accounts;
        throw standardErrors.provider.unauthorized(
          "Must call 'eth_requestAccounts' before other methods"
        );
      };
>>>>>>> 864f5f90
      switch (request.method) {
        // if signer is not initialized, return chainId as 1 (mainnet)
        case 'eth_chainId':
          return hexStringFromNumber(1);
        case 'net_version':
          return 1;
        default:
          // for other methods, throw unauthorized error
          throw standardErrors.provider.unauthorized(
            "Must call 'eth_requestAccounts' before other methods"
          );
      }
    }

    return this.signer.request(request);
  }

  /** @deprecated Use `.request({ method: 'eth_requestAccounts' })` instead. */
  public async enable() {
    console.warn(
      `.enable() has been deprecated. Please use .request({ method: "eth_requestAccounts" }) instead.`
    );
    return await this.request({
      method: 'eth_requestAccounts',
    });
  }

  async disconnect() {
    this.signer?.disconnect();
    ScopedStorage.clearAll(this.baseStorage);
    this.emit('disconnect', standardErrors.provider.disconnected('User initiated disconnection'));
  }

  readonly isCoinbaseWallet = true;

  private requestSignerSelection(): Promise<SignerType> {
    return fetchSignerType({
      communicator: this.communicator,
      preference: this.preference,
      metadata: this.metadata,
    });
  }

  private initSigner(signerType: SignerType): Signer {
    return createSigner({
      signerType,
      metadata: this.metadata,
      communicator: this.communicator,
      updateListener: {
        onAccountsUpdate: (accounts) => this.emit('accountsChanged', accounts),
        onChainIdUpdate: (id) => this.emit('chainChanged', hexStringFromNumber(id)),
      },
    });
  }
}<|MERGE_RESOLUTION|>--- conflicted
+++ resolved
@@ -71,50 +71,15 @@
       const signer = this.initSigner(signerType);
       await signer.handshake();
       this.signer = signer;
-      storeSignerType(signerType);
+      storeSignerType(signerType, this.baseStorage);
     }
 
     this.emit('connect', { chainId: hexStringFromNumber(this.signer.chainId) });
     return this.signer.accounts;
   }
 
-<<<<<<< HEAD
   protected async handleRequest(request: RequestArguments) {
     if (!this.signer) {
-=======
-  protected readonly handlers = {
-    // eth_requestAccounts
-    handshake: async (_: RequestArguments) => {
-      if (!this.signer) {
-        const signerType = await this.requestSignerSelection();
-        const signer = this.initSigner(signerType);
-        await signer.handshake();
-        this.signer = signer;
-        storeSignerType(signerType, this.baseStorage);
-      }
-      this.emit('connect', { chainId: hexStringFromNumber(this.signer.chain.id) });
-      return this.signer.accounts;
-    },
-
-    sign: async (request: RequestArguments) => {
-      if (!this.signer) {
-        throw standardErrors.provider.unauthorized(
-          "Must call 'eth_requestAccounts' before other methods"
-        );
-      }
-      return await this.signer.request(request);
-    },
-
-    fetch: (request: RequestArguments) => fetchRPCRequest(request, this.signer?.chain),
-
-    state: (request: RequestArguments) => {
-      const getConnectedAccounts = (): AddressString[] => {
-        if (this.signer) return this.signer.accounts;
-        throw standardErrors.provider.unauthorized(
-          "Must call 'eth_requestAccounts' before other methods"
-        );
-      };
->>>>>>> 864f5f90
       switch (request.method) {
         // if signer is not initialized, return chainId as 1 (mainnet)
         case 'eth_chainId':
