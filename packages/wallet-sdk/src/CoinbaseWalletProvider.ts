--- conflicted
+++ resolved
@@ -6,23 +6,15 @@
 import { AddressString, Chain } from './core/type';
 import { areAddressArraysEqual, prepend0x, showDeprecationWarning } from './core/util';
 import { AccountsUpdate, ChainUpdate } from './sign/interface';
-<<<<<<< HEAD
 import { SignHandler } from './sign/SignerConfigurator';
-=======
-import { SignRequestHandler } from './sign/SignRequestHandler';
 import { FilterPolyfill } from './vendor-js/filter/FilterPolyfill';
->>>>>>> 02b373b6
 import { determineMethodCategory } from ':core/provider/method';
 
 export class CoinbaseWalletProvider extends EventEmitter implements ProviderInterface {
   protected accounts: AddressString[] = [];
   protected chain: Chain;
-<<<<<<< HEAD
   protected signHandler: SignHandler;
-=======
-  protected signRequestHandler: SignRequestHandler;
   private filterHandler: FilterPolyfill;
->>>>>>> 02b373b6
 
   constructor(params: Readonly<ConstructorOptions>) {
     super();
@@ -72,16 +64,8 @@
       }
     },
 
-<<<<<<< HEAD
     fetch: (request: RequestArguments) => fetchRPCRequest(request, this.chain),
 
-    filter: (request: RequestArguments) => {
-      const filterHandler = new FilterRequestHandler(this.handlers.fetch);
-      return filterHandler.handleRequest(request);
-    },
-
-=======
->>>>>>> 02b373b6
     state: (request: RequestArguments) => {
       const getConnectedAccounts = (): AddressString[] => {
         if (this.connected) return this.accounts;
