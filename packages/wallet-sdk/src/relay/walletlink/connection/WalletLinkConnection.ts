// Copyright (c) 2018-2023 Coinbase, Inc. <https://www.coinbase.com/>
// Licensed under the Apache License, version 2.0

import { WalletLinkEventData, WalletLinkResponseEventData } from '../relay/RelayMessage';
import { Session } from '../relay/Session';
import { APP_VERSION_KEY, WALLET_USER_NAME_KEY } from '../relay/WalletSDKRelayAbstract';
import { IntNumber } from '../types';
import { ClientMessage } from './ClientMessage';
import { DiagnosticLogger, EVENTS } from './DiagnosticLogger';
import { ServerMessage, ServerMessageType } from './ServerMessage';
import { SessionConfig } from './SessionConfig';
import { WalletLinkConnectionCipher } from './WalletLinkConnectionCipher';
import { WalletLinkHTTP } from './WalletLinkHTTP';
import {
  ConnectionState,
  WalletLinkWebSocket,
  WalletLinkWebSocketUpdateListener,
} from './WalletLinkWebSocket';

export interface WalletLinkConnectionUpdateListener {
  linkedUpdated: (linked: boolean) => void;
  connectedUpdated: (connected: boolean) => void;
  handleWeb3ResponseMessage: (message: WalletLinkResponseEventData) => void;
  chainUpdated: (chainId: string, jsonRpcUrl: string) => void;
  accountUpdated: (selectedAddress: string) => void;
  metadataUpdated: (key: string, metadataValue: string) => void;
  resetAndReload: () => void;
}

interface WalletLinkConnectionParams {
  session: Session;
  linkAPIUrl: string;
  listener: WalletLinkConnectionUpdateListener;
  diagnostic?: DiagnosticLogger;
  WebSocketClass?: typeof WebSocket;
}

/**
 * Coinbase Wallet Connection
 */
export class WalletLinkConnection implements WalletLinkWebSocketUpdateListener {
  private destroyed = false;

  private readonly session: Session;
  private listener?: WalletLinkConnectionUpdateListener;
  private diagnostic?: DiagnosticLogger;
  private cipher: WalletLinkConnectionCipher;
  private ws: WalletLinkWebSocket;
  private http: WalletLinkHTTP;

  /**
   * Constructor
   * @param session Session
   * @param linkAPIUrl Coinbase Wallet link server URL
   * @param listener WalletLinkConnectionUpdateListener
   * @param [WebSocketClass] Custom WebSocket implementation
   */
  constructor({
    session,
    linkAPIUrl,
    listener,
    diagnostic,
    WebSocketClass = WebSocket,
  }: WalletLinkConnectionParams) {
    this.session = session;
    this.cipher = new WalletLinkConnectionCipher(session.secret);
    this.diagnostic = diagnostic;
    this.listener = listener;

    this.ws = new WalletLinkWebSocket({
      linkAPIUrl,
      session,
      WebSocketClass,
      listener: this,
    });
<<<<<<< HEAD

    this.http = new WalletLinkHTTP(linkAPIUrl, session.id, session.key);
  }

  /**
   * @param state ConnectionState;
   * ConnectionState.CONNECTING is used for logging only
   * TODO: Revisit if the logging is necessary. If not, deprecate the enum and use boolean instead.
   */
  websocketConnectionStateUpdated = async (state: ConnectionState) => {
    this.diagnostic?.log(EVENTS.CONNECTED_STATE_CHANGE, {
      state,
      sessionIdHash: Session.hash(this.session.id),
    });

    switch (state) {
      case ConnectionState.DISCONNECTED:
        if (this.destroyed) return;
        this.reconnect();
        break;
      case ConnectionState.CONNECTED:
        this.websocketConnected();
        break;
      case ConnectionState.CONNECTING:
        break;
    }
  };

  /**
   * This section of code implements a reconnect behavior that was ported from a legacy system.
   * Preserving original comments to maintain the rationale and context provided by the original author.
   * https://github.com/coinbase/coinbase-wallet-sdk/commit/2087ee4a7d40936cd965011bfacdb76ce3462894#diff-dd71e86752e2c20c0620eb0ba4c4b21674e55ae8afeb005b82906a3821e5023cR84
   * TOOD: Revisit this logic to assess its validity in the current system context.
   */
  private reconnect = async () => {
    // wait 5 seconds
    await new Promise((resolve) => setTimeout(resolve, 5000));
    // check whether it's destroyed again
    if (!this.destroyed) {
      // reconnect
      this.ws.connect().catch(() => {
        this.reconnect();
      });
    }
  };

  private websocketConnected(): void {
    // check for unseen events
    if (this.shouldFetchUnseenEventsOnConnect) {
      this.fetchUnseenEventsAPI();
    }

    this.diagnostic?.log(EVENTS.CONNECTED, {
      sessionIdHash: Session.hash(this.session.id),
    });

    // distinctUntilChanged
    if (this.connected !== true) {
      this.connected = true;
    }
  }
=======

    this.http = new WalletLinkHTTP(linkAPIUrl, session.id, session.key);
  }

  /**
   * @param state ConnectionState;
   * ConnectionState.CONNECTING is used for logging only
   * TODO: Revisit if the logging is necessary. If not, deprecate the enum and use boolean instead.
   */
  websocketConnectionStateUpdated = async (state: ConnectionState) => {
    this.diagnostic?.log(EVENTS.CONNECTED_STATE_CHANGE, {
      state,
      sessionIdHash: Session.hash(this.session.id),
    });

    switch (state) {
      case ConnectionState.DISCONNECTED:
        if (this.destroyed) return;
        this.reconnect();
        break;
      case ConnectionState.CONNECTED:
        this.websocketConnected();
        break;
      case ConnectionState.CONNECTING:
        break;
    }
  };

  /**
   * This section of code implements a reconnect behavior that was ported from a legacy system.
   * Preserving original comments to maintain the rationale and context provided by the original author.
   * https://github.com/coinbase/coinbase-wallet-sdk/commit/2087ee4a7d40936cd965011bfacdb76ce3462894#diff-dd71e86752e2c20c0620eb0ba4c4b21674e55ae8afeb005b82906a3821e5023cR84
   * TOOD: Revisit this logic to assess its validity in the current system context.
   */
  private reconnect = async () => {
    // wait 5 seconds
    await new Promise((resolve) => setTimeout(resolve, 5000));
    // check whether it's destroyed again
    if (!this.destroyed) {
      // reconnect
      this.ws.connect().catch(() => {
        this.reconnect();
      });
    }
  };

  private websocketConnected(): void {
    // check for unseen events
    if (this.shouldFetchUnseenEventsOnConnect) {
      this.fetchUnseenEventsAPI();
    }

    // distinctUntilChanged
    if (this.connected !== true) {
      this.connected = true;
    }
  }

  /**
   * @param msg Partial<ServerMessageIsLinkedOK>
   * Only for logging
   * TODO: Revisit if this is necessary
   */
  websocketLinkedUpdated = (
    linked: boolean,
    msg: ServerMessageIsLinkedOK | ServerMessageLinked
  ) => {
    this.diagnostic?.log(EVENTS.LINKED, {
      sessionIdHash: Session.hash(this.session.id),
      linked: msg.type === 'IsLinkedOK' ? msg.linked : false,
      type: msg.type,
      onlineGuests: msg.onlineGuests,
    });

    this.listener?.linkedUpdated(linked);
  };

  /**
   * Only for logging
   * TODO: Revisit if this is necessary. If not, call handleSessionMetadataUpdated directly.
   */
  websocketSessionMetadataUpdated = (metadata: SessionConfig['metadata']) => {
    this.diagnostic?.log(EVENTS.SESSION_CONFIG_RECEIVED, {
      sessionIdHash: Session.hash(this.session.id),
      metadata_keys: metadata ? Object.keys(metadata) : undefined,
    });

    this.handleSessionMetadataUpdated(metadata);
  };

  websocketServerMessageReceived = (m: ServerMessage) => {
    switch (m.type) {
      case 'Event': {
        this.handleIncomingEvent(m);
        break;
      }
    }

    // // resolve request promises
    // if (m.id !== undefined) {
    //   this.requestResolutions.get(m.id)?.(m);
    // }
  };
>>>>>>> d1411e77

  /**
   * @param msg Partial<ServerMessageIsLinkedOK>
   * Only for logging
   * TODO: Revisit if this is necessary
   */
  websocketLinkedUpdated = (
    linked: boolean,
    msg: ServerMessageIsLinkedOK | ServerMessageLinked
  ) => {
    this.diagnostic?.log(EVENTS.LINKED, {
      sessionIdHash: Session.hash(this.session.id),
      linked: msg.type === 'IsLinkedOK' ? msg.linked : false,
      type: msg.type,
      onlineGuests: msg.onlineGuests,
    });

    this.listener?.linkedUpdated(linked);
  };

  /**
   * Only for logging
   * TODO: Revisit if this is necessary. If not, call handleSessionMetadataUpdated directly.
   */
  websocketSessionMetadataUpdated = (metadata: SessionConfig['metadata']) => {
    this.diagnostic?.log(EVENTS.SESSION_CONFIG_RECEIVED, {
      sessionIdHash: Session.hash(this.session.id),
      metadata_keys: metadata ? Object.keys(metadata) : undefined,
    });

    this.handleSessionMetadataUpdated(metadata);
  };

  websocketServerMessageReceived = (m: ServerMessage) => {
    switch (m.type) {
      case 'Event': {
        this.handleIncomingEvent(m);
        break;
      }
    }

    // // resolve request promises
    // if (m.id !== undefined) {
    //   this.requestResolutions.get(m.id)?.(m);
    // }
  };

  /**
   * Make a connection to the server
   */
  public connect(): void {
    if (this.destroyed) {
      throw new Error('instance is destroyed');
    }
    this.diagnostic?.log(EVENTS.STARTED_CONNECTING, {
      sessionIdHash: Session.hash(this.session.id),
    });
    this.ws.connect();
  }

  /**
   * Terminate connection, and mark as destroyed. To reconnect, create a new
   * instance of WalletSDKConnection
   */
  public destroy(): void {
    this.destroyed = true;

    this.ws.disconnect();
    this.diagnostic?.log(EVENTS.DISCONNECTED, {
      sessionIdHash: Session.hash(this.session.id),
    });

    this.listener = undefined;
  }

  /**
   * true if connected and authenticated, else false
   * runs listener when connected status changes
   */
  private _connected = false;
  private get connected(): boolean {
    return this._connected;
  }
  private set connected(connected: boolean) {
    this._connected = connected;
    if (connected) this.onceConnected?.();
    this.listener?.connectedUpdated(connected);
  }

  /**
   * Execute once when connected
   */
  private onceConnected?: () => void;
  private setOnceConnected<T>(callback: () => Promise<T>): Promise<T> {
    return new Promise<T>((resolve) => {
      if (this.connected) {
        callback().then(resolve);
      } else {
        this.onceConnected = () => {
          callback().then(resolve);
          this.onceConnected = undefined;
        };
      }
    });
  }

  private async handleIncomingEvent(m: ServerMessage) {
    if (m.type !== 'Event' || m.event !== 'Web3Response') {
      return;
    }

    try {
      const decryptedData = await this.cipher.decrypt(m.data);
      const message = JSON.parse(decryptedData);

      if (message.type !== 'WEB3_RESPONSE') return;

      this.listener?.handleWeb3ResponseMessage(message);
    } catch {
      this.diagnostic?.log(EVENTS.GENERAL_ERROR, {
        message: 'Had error decrypting',
        value: 'incomingEvent',
      });
    }
  }

  private shouldFetchUnseenEventsOnConnect = false;

  public async checkUnseenEvents() {
    if (!this.connected) {
      this.shouldFetchUnseenEventsOnConnect = true;
      return;
    }

    await new Promise((resolve) => setTimeout(resolve, 250));
    try {
      await this.fetchUnseenEventsAPI();
    } catch (e) {
      console.error('Unable to check for unseen events', e);
    }
  }

  private async fetchUnseenEventsAPI() {
    this.shouldFetchUnseenEventsOnConnect = false;

    const responseEvents = await this.http.fetchUnseenEvents();
    responseEvents.forEach((e) => this.handleIncomingEvent(e));
  }

  /**
   * Set session metadata in SessionConfig object
   * @param key
   * @param value
   * @returns a Promise that completes when successful
   */
  public async setSessionMetadata(key: string, value: string | null) {
    const message: ClientMessage = {
      type: 'SetSessionConfig',
      id: IntNumber(this.nextReqId++),
      sessionId: this.session.id,
      metadata: { [key]: value },
      type: 'SetSessionConfig',
    };

    return this.setOnceConnected(async () => {
      const res = await this.makeRequest<'OK' | 'Fail'>(message);
      if (res.type === 'Fail') {
        throw new Error(res.error || 'failed to set session metadata');
      }
    });
  }

  /**
   * Publish an event and emit event ID when successful
   * @param event event name
   * @param unencryptedData unencrypted event data
   * @param callWebhook whether the webhook should be invoked
   * @returns a Promise that emits event ID when successful
   */
  public async publishEvent(
    event: string,
    unencryptedData: WalletLinkEventData,
    callWebhook = false
  ) {
    const data = await this.cipher.encrypt(
      JSON.stringify({
        ...unencryptedData,
        origin: location.origin,
        relaySource: window.coinbaseWalletExtension ? 'injected_sdk' : 'sdk',
      })
    );

    const message: ClientMessage = {
      type: 'PublishEvent',
      id: IntNumber(this.nextReqId++),
      sessionId: this.session.id,
      event,
      data,
      callWebhook,
      type: 'PublishEvent',
    };

    // this.setOnceLinked(async () => {
    //   const res = await this.ws.makeRequest<ServerMessagePublishEventOK | ServerMessageFail>(
    //     message
    //   );
    //   if (isServerMessageFail(res)) {
    //     throw new Error(res.error || 'failed to publish event');
    //   }
    //   return res.eventId;
    // });

    return this.ws.makeRequestOnceConnected(message);
  }

  private handleSessionMetadataUpdated = (metadata: SessionConfig['metadata']) => {
    if (!metadata) return;

    // Map of metadata key to handler function
    const handlers = new Map<string, (value: string) => void>([
      ['__destroyed', this.handleDestroyed],
      ['EthereumAddress', this.handleAccountUpdated],
      ['WalletUsername', this.handleWalletUsernameUpdated],
      ['AppVersion', this.handleAppVersionUpdated],
      [
        'ChainId', // ChainId and JsonRpcUrl are always updated together
        (v: string) => metadata.JsonRpcUrl && this.handleChainUpdated(v, metadata.JsonRpcUrl),
      ],
    ]);

    // call handler for each metadata key if value is defined
    handlers.forEach((handler, key) => {
      const value = metadata[key];
      if (value === undefined) return;
      handler(value);
    });
  };

  private handleDestroyed = (__destroyed: string) => {
    if (__destroyed !== '1') return;

    this.listener?.resetAndReload();
    this.diagnostic?.log(EVENTS.METADATA_DESTROYED, {
      alreadyDestroyed: this.destroyed,
      sessionIdHash: Session.hash(this.session.id),
    });
  };

  private handleAccountUpdated = async (encryptedEthereumAddress: string) => {
    try {
      const address = await this.cipher.decrypt(encryptedEthereumAddress);
      this.listener?.accountUpdated(address);
    } catch {
      this.diagnostic?.log(EVENTS.GENERAL_ERROR, {
        message: 'Had error decrypting',
        value: 'selectedAddress',
      });
    }
  };

  private handleMetadataUpdated = async (key: string, encryptedMetadataValue: string) => {
    try {
      const decryptedValue = await this.cipher.decrypt(encryptedMetadataValue);
      this.listener?.metadataUpdated(key, decryptedValue);
    } catch {
      this.diagnostic?.log(EVENTS.GENERAL_ERROR, {
        message: 'Had error decrypting',
        value: key,
      });
    }
  };

  private handleWalletUsernameUpdated = async (walletUsername: string) => {
    this.handleMetadataUpdated(WALLET_USER_NAME_KEY, walletUsername);
  };

  private handleAppVersionUpdated = async (appVersion: string) => {
    this.handleMetadataUpdated(APP_VERSION_KEY, appVersion);
  };

  private handleChainUpdated = async (encryptedChainId: string, encryptedJsonRpcUrl: string) => {
    try {
      const chainId = await this.cipher.decrypt(encryptedChainId);
      const jsonRpcUrl = await this.cipher.decrypt(encryptedJsonRpcUrl);
      this.listener?.chainUpdated(chainId, jsonRpcUrl);
    } catch {
      this.diagnostic?.log(EVENTS.GENERAL_ERROR, {
        message: 'Had error decrypting',
        value: 'chainId|jsonRpcUrl',
      });
    }
  };
}<|MERGE_RESOLUTION|>--- conflicted
+++ resolved
@@ -73,7 +73,6 @@
       WebSocketClass,
       listener: this,
     });
-<<<<<<< HEAD
 
     this.http = new WalletLinkHTTP(linkAPIUrl, session.id, session.key);
   }
@@ -126,120 +125,11 @@
       this.fetchUnseenEventsAPI();
     }
 
-    this.diagnostic?.log(EVENTS.CONNECTED, {
-      sessionIdHash: Session.hash(this.session.id),
-    });
-
     // distinctUntilChanged
     if (this.connected !== true) {
       this.connected = true;
     }
   }
-=======
-
-    this.http = new WalletLinkHTTP(linkAPIUrl, session.id, session.key);
-  }
-
-  /**
-   * @param state ConnectionState;
-   * ConnectionState.CONNECTING is used for logging only
-   * TODO: Revisit if the logging is necessary. If not, deprecate the enum and use boolean instead.
-   */
-  websocketConnectionStateUpdated = async (state: ConnectionState) => {
-    this.diagnostic?.log(EVENTS.CONNECTED_STATE_CHANGE, {
-      state,
-      sessionIdHash: Session.hash(this.session.id),
-    });
-
-    switch (state) {
-      case ConnectionState.DISCONNECTED:
-        if (this.destroyed) return;
-        this.reconnect();
-        break;
-      case ConnectionState.CONNECTED:
-        this.websocketConnected();
-        break;
-      case ConnectionState.CONNECTING:
-        break;
-    }
-  };
-
-  /**
-   * This section of code implements a reconnect behavior that was ported from a legacy system.
-   * Preserving original comments to maintain the rationale and context provided by the original author.
-   * https://github.com/coinbase/coinbase-wallet-sdk/commit/2087ee4a7d40936cd965011bfacdb76ce3462894#diff-dd71e86752e2c20c0620eb0ba4c4b21674e55ae8afeb005b82906a3821e5023cR84
-   * TOOD: Revisit this logic to assess its validity in the current system context.
-   */
-  private reconnect = async () => {
-    // wait 5 seconds
-    await new Promise((resolve) => setTimeout(resolve, 5000));
-    // check whether it's destroyed again
-    if (!this.destroyed) {
-      // reconnect
-      this.ws.connect().catch(() => {
-        this.reconnect();
-      });
-    }
-  };
-
-  private websocketConnected(): void {
-    // check for unseen events
-    if (this.shouldFetchUnseenEventsOnConnect) {
-      this.fetchUnseenEventsAPI();
-    }
-
-    // distinctUntilChanged
-    if (this.connected !== true) {
-      this.connected = true;
-    }
-  }
-
-  /**
-   * @param msg Partial<ServerMessageIsLinkedOK>
-   * Only for logging
-   * TODO: Revisit if this is necessary
-   */
-  websocketLinkedUpdated = (
-    linked: boolean,
-    msg: ServerMessageIsLinkedOK | ServerMessageLinked
-  ) => {
-    this.diagnostic?.log(EVENTS.LINKED, {
-      sessionIdHash: Session.hash(this.session.id),
-      linked: msg.type === 'IsLinkedOK' ? msg.linked : false,
-      type: msg.type,
-      onlineGuests: msg.onlineGuests,
-    });
-
-    this.listener?.linkedUpdated(linked);
-  };
-
-  /**
-   * Only for logging
-   * TODO: Revisit if this is necessary. If not, call handleSessionMetadataUpdated directly.
-   */
-  websocketSessionMetadataUpdated = (metadata: SessionConfig['metadata']) => {
-    this.diagnostic?.log(EVENTS.SESSION_CONFIG_RECEIVED, {
-      sessionIdHash: Session.hash(this.session.id),
-      metadata_keys: metadata ? Object.keys(metadata) : undefined,
-    });
-
-    this.handleSessionMetadataUpdated(metadata);
-  };
-
-  websocketServerMessageReceived = (m: ServerMessage) => {
-    switch (m.type) {
-      case 'Event': {
-        this.handleIncomingEvent(m);
-        break;
-      }
-    }
-
-    // // resolve request promises
-    // if (m.id !== undefined) {
-    //   this.requestResolutions.get(m.id)?.(m);
-    // }
-  };
->>>>>>> d1411e77
 
   /**
    * @param msg Partial<ServerMessageIsLinkedOK>
