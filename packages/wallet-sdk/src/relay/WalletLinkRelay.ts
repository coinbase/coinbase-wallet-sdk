--- conflicted
+++ resolved
@@ -84,34 +84,17 @@
   private _session: Session;
   private readonly relayEventManager: WalletSDKRelayEventManager;
   protected readonly diagnostic?: DiagnosticLogger;
-<<<<<<< HEAD
-  private connection: WalletLinkConnection;
+  protected connection: WalletLinkConnection;
   private accountsCallback: ((account: string[], isDisconnect?: boolean) => void) | null = null;
   private chainCallbackParams = { chainId: '', jsonRpcUrl: '' }; // to implement distinctUntilChanged
   private chainCallback: ((chainId: string, jsonRpcUrl: string) => void) | null = null;
-=======
-  protected connection: WalletLinkConnection;
-  private accountsCallback:
-    | ((account: string[], isDisconnect?: boolean) => void)
-    | null = null;
-  private chainCallback:
-    | ((chainId: string, jsonRpcUrl: string) => void)
-    | null = null;
-  private dappDefaultChainSubject = new BehaviorSubject(1);
->>>>>>> 20d7e56d
   protected dappDefaultChain = 1;
   private readonly options: WalletLinkRelayOptions;
 
   protected ui: WalletUI;
 
-<<<<<<< HEAD
   protected appName = '';
   protected appLogoUrl: string | null = null;
-=======
-  protected appName = "";
-  protected appLogoUrl: string | null = null;
-  private subscriptions = new Subscription();
->>>>>>> 20d7e56d
   private _reloadOnDisconnect: boolean;
   isLinked: boolean | undefined;
   isUnlinkedErrorState: boolean | undefined;
