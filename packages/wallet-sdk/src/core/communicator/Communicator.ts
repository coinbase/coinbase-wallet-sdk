--- conflicted
+++ resolved
@@ -1,19 +1,10 @@
-<<<<<<< HEAD
-import { LIB_VERSION } from '../../version.js';
+import { VERSION } from '../../sdk-info.js';
 import { ConfigMessage } from '../message/ConfigMessage.js';
 import { Message, MessageID } from '../message/Message.js';
 import { CB_KEYS_URL } from ':core/constants.js';
 import { standardErrors } from ':core/error/errors.js';
 import { AppMetadata, Preference } from ':core/provider/interface.js';
 import { closePopup, openPopup } from ':util/web.js';
-=======
-import { VERSION } from '../../sdk-info';
-import { ConfigMessage, Message, MessageID } from '../message';
-import { CB_KEYS_URL } from ':core/constants';
-import { standardErrors } from ':core/error';
-import { AppMetadata, Preference } from ':core/provider/interface';
-import { closePopup, openPopup } from ':util/web';
->>>>>>> 8386209f
 
 export type CommunicatorOptions = {
   url?: string;
