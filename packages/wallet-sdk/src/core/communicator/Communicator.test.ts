--- conflicted
+++ resolved
@@ -1,16 +1,8 @@
 import { Mock, vi } from 'vitest';
 
-<<<<<<< HEAD
 import { AppMetadata, Preference } from 'src/index.js';
-=======
-import { VERSION } from '../../sdk-info';
-import { Message, MessageID } from '../message';
-import { Communicator } from './Communicator';
-import { CB_KEYS_URL } from ':core/constants';
-import { openPopup } from ':util/web';
->>>>>>> 8386209f
-
-import { LIB_VERSION } from '../../version.js';
+
+import { VERSION } from '../../sdk-info.js';
 import { Message, MessageID } from '../message/Message.js';
 import { Communicator } from './Communicator.js';
 import { CB_KEYS_URL } from ':core/constants.js';
