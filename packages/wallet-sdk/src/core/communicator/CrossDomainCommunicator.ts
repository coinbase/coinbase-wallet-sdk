--- conflicted
+++ resolved
@@ -13,16 +13,10 @@
   private connected = false;
 
   protected abstract setupPeerWindow(): Promise<void>;
-<<<<<<< HEAD
-  protected abstract handleIncomingMessage(_: Message): Promise<boolean>;
-
-  protected async connect() {
-=======
   // returns true if the message is handled
   protected abstract handleIncomingMessage(_: Message): Promise<boolean>;
 
   async connect() {
->>>>>>> fc91870e
     if (this.connected) return;
     window.addEventListener('message', this.eventListener.bind(this));
     await this.setupPeerWindow();
@@ -35,9 +29,7 @@
     this.rejectWaitingRequests();
   }
 
-<<<<<<< HEAD
-  async postMessage(message: Message, options?: { bypassTargetOriginCheck: boolean }) {
-    await this.connect();
+  postMessage(message: Message, options?: { bypassTargetOriginCheck: boolean }) {
     if (!this.peerWindow) {
       throw standardErrors.rpc.internal('Communicator: No peer window found');
     }
@@ -45,22 +37,6 @@
       message, //
       options?.bypassTargetOriginCheck ? '*' : this.url.origin
     );
-=======
-  protected peerWindow: Window | null = null;
-
-  private getTargetOrigin(options?: { bypassTargetOriginCheck: boolean }): string | undefined {
-    if (this.url) return this.url.origin;
-    if (options?.bypassTargetOriginCheck) return '*';
-    return undefined;
-  }
-
-  async postMessage(message: Message, options?: { bypassTargetOriginCheck: boolean }) {
-    const targetOrigin = this.getTargetOrigin(options);
-    if (!targetOrigin || !this.peerWindow) {
-      throw standardErrors.rpc.internal('Communicator: No peer window found');
-    }
-    this.peerWindow.postMessage(message, targetOrigin);
->>>>>>> fc91870e
   }
 
   async postMessageForResponse(message: Message): Promise<Message> {
