import { RedirectDialog } from '../components/RedirectDialog/RedirectDialog';
import { ErrorHandler } from '../errors';
import {
  EthereumAddressFromSignedMessageRequest,
  SignEthereumMessageRequest,
  SignEthereumTransactionRequest,
  SubmitEthereumTransactionRequest,
} from '../relay/Web3Request';
import {
  EthereumAddressFromSignedMessageResponse,
  SignEthereumMessageResponse,
  SignEthereumTransactionResponse,
  SubmitEthereumTransactionResponse,
} from '../relay/Web3Response';
import { AddressString, ProviderType } from '../types';
import { WalletUI, WalletUIOptions } from './WalletUI';

// TODO: Implement & present in-page wallet picker instead of navigating to www.coinbase.com/connect-dapp
export class MobileRelayUI implements WalletUI {
  private readonly redirectDialog: RedirectDialog;
  private attached = false;
  private darkMode = false;
  private openedWindow: Window | null = null;

  constructor(options: Readonly<WalletUIOptions>) {
    this.redirectDialog = new RedirectDialog();
    this.darkMode = options.darkMode;
  }

  attach() {
    if (this.attached) {
      throw new Error('Coinbase Wallet SDK UI is already attached');
    }
    this.redirectDialog.attach();
    this.attached = true;
  }

  closeOpenedWindow() {
    this.openedWindow?.close();
    this.openedWindow = null;
  }

<<<<<<< HEAD
=======
  private useLocationMethod = false;
  setUseLocationMethod(useLocationMethod: boolean): void {
    this.useLocationMethod = useLocationMethod;
  }

>>>>>>> 20d7e56d
  private redirectToCoinbaseWallet(walletLinkUrl?: string): void {
    const url = new URL('https://go.cb-w.com/walletlink');

    url.searchParams.append('redirect_url', window.location.href);
    if (walletLinkUrl) {
      url.searchParams.append('wl_url', walletLinkUrl);
    }

<<<<<<< HEAD
    this.openedWindow = window.open(url.href, 'cbw-opener');
=======
    if (this.useLocationMethod) {
      window.location.href = url.href;
      return;
    }

    this.openedWindow = window.open(url.href, "cbw-opener");
>>>>>>> 20d7e56d
    if (this.openedWindow) {
      setTimeout(() => this.closeOpenedWindow(), 5000);
    }
  }

  openCoinbaseWalletDeeplink(walletLinkUrl?: string): void {
    this.redirectDialog.present({
      title: 'Redirecting to Coinbase Wallet...',
      buttonText: 'Open',
      darkMode: this.darkMode,
      onButtonClick: () => {
        this.redirectToCoinbaseWallet(walletLinkUrl);
      },
    });

    setTimeout(() => {
      this.redirectToCoinbaseWallet(walletLinkUrl);
    }, 99);
  }

  showConnecting(_options: {
    isUnlinkedErrorState?: boolean | undefined;
    onCancel: ErrorHandler;
    onResetConnection: () => void;
  }): () => void {
    // it uses the return callback to clear the dialog
    return () => {
      this.closeOpenedWindow();
      this.redirectDialog.clear();
    };
  }

  hideRequestEthereumAccounts() {
    this.closeOpenedWindow();
    this.redirectDialog.clear();
  }

  // -- Methods below are not needed for mobile

  requestEthereumAccounts(_options: {
    onCancel: ErrorHandler;
    onAccounts?: ((accounts: [AddressString]) => void) | undefined;
  }): void {} // no-op

  addEthereumChain(_options: {
    onCancel: ErrorHandler;
    onApprove: (rpcUrl: string) => void;
    chainId: string;
    rpcUrls: string[];
    blockExplorerUrls?: string[] | undefined;
    chainName?: string | undefined;
    iconUrls?: string[] | undefined;
    nativeCurrency?: { name: string; symbol: string; decimals: number } | undefined;
  }): void {} // no-op

  watchAsset(_options: {
    onCancel: ErrorHandler;
    onApprove: () => void;
    type: string;
    address: string;
    symbol?: string | undefined;
    decimals?: number | undefined;
    image?: string | undefined;
    chainId?: string | undefined;
  }): void {} // no-op

  selectProvider?(_options: {
    onCancel: ErrorHandler;
    onApprove: (selectedProviderKey: ProviderType) => void;
    providerOptions: ProviderType[];
  }): void {} // no-op

  switchEthereumChain(_options: {
    onCancel: ErrorHandler;
    onApprove: (rpcUrl: string) => void;
    chainId: string;
    address?: string | undefined;
  }): void {} // no-op

  signEthereumMessage(_options: {
    request: SignEthereumMessageRequest;
    onSuccess: (response: SignEthereumMessageResponse) => void;
    onCancel: ErrorHandler;
  }): void {} // no-op

  signEthereumTransaction(_options: {
    request: SignEthereumTransactionRequest;
    onSuccess: (response: SignEthereumTransactionResponse) => void;
    onCancel: ErrorHandler;
  }): void {} // no-op

  submitEthereumTransaction(_options: {
    request: SubmitEthereumTransactionRequest;
    onSuccess: (response: SubmitEthereumTransactionResponse) => void;
    onCancel: ErrorHandler;
  }): void {} // no-op

  ethereumAddressFromSignedMessage(_options: {
    request: EthereumAddressFromSignedMessageRequest;
    onSuccess: (response: EthereumAddressFromSignedMessageResponse) => void;
  }): void {} // no-op

  reloadUI() {} // no-op

  setStandalone?(_status: boolean) {} // no-op

  setAppSrc(_src: string) {} // no-op

  setConnectDisabled(_: boolean) {} // no-op

  inlineAccountsResponse(): boolean {
    return false;
  }

  inlineAddEthereumChain(_chainId: string): boolean {
    return false;
  }

  inlineWatchAsset(): boolean {
    return false;
  }

  inlineSwitchEthereumChain(): boolean {
    return false;
  }

  isStandalone(): boolean {
    return false;
  }
}<|MERGE_RESOLUTION|>--- conflicted
+++ resolved
@@ -40,14 +40,11 @@
     this.openedWindow = null;
   }
 
-<<<<<<< HEAD
-=======
   private useLocationMethod = false;
   setUseLocationMethod(useLocationMethod: boolean): void {
     this.useLocationMethod = useLocationMethod;
   }
 
->>>>>>> 20d7e56d
   private redirectToCoinbaseWallet(walletLinkUrl?: string): void {
     const url = new URL('https://go.cb-w.com/walletlink');
 
@@ -56,16 +53,12 @@
       url.searchParams.append('wl_url', walletLinkUrl);
     }
 
-<<<<<<< HEAD
-    this.openedWindow = window.open(url.href, 'cbw-opener');
-=======
     if (this.useLocationMethod) {
       window.location.href = url.href;
       return;
     }
 
     this.openedWindow = window.open(url.href, "cbw-opener");
->>>>>>> 20d7e56d
     if (this.openedWindow) {
       setTimeout(() => this.closeOpenedWindow(), 5000);
     }
