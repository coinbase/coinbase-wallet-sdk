--- conflicted
+++ resolved
@@ -20,19 +20,14 @@
   isErrorResponse,
   RequestEthereumAccountsResponse,
   SwitchResponse,
-<<<<<<< HEAD
 } from '../relay/Web3Response';
-import { AddressString, Callback, IntNumber, ProviderType } from '../types';
-=======
-} from "../relay/Web3Response";
 import {
   AddressString,
   Callback,
   HexString,
   IntNumber,
   ProviderType,
-} from "../types";
->>>>>>> 70371609
+} from '../types';
 import {
   ensureAddressString,
   ensureBN,
