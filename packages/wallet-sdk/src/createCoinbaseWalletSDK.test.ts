import {
  createCoinbaseWalletSDK,
  CreateCoinbaseWalletSDKOptions,
} from './createCoinbaseWalletSDK.js';

const options: CreateCoinbaseWalletSDKOptions = {
  appName: 'Dapp',
  appLogoUrl: 'https://example.com/favicon.ico',
  appChainIds: [],
  preference: { options: 'all' },
};

<<<<<<< HEAD
vi.mock('./util/crossOriginOpenerPolicy');
=======
jest.mock('./util/checkCrossOriginOpenerPolicy');
>>>>>>> 8386209f

describe('createCoinbaseWalletSDK', () => {
  it('should return an object with a getProvider method', () => {
    const sdk = createCoinbaseWalletSDK(options);
    expect(sdk).toHaveProperty('getProvider');
    expect(typeof sdk.getProvider).toBe('function');
  });

  it('should return the same provider instance on subsequent calls to getProvider', () => {
    const sdk = createCoinbaseWalletSDK(options);
    const provider1 = sdk.getProvider();
    const provider2 = sdk.getProvider();
    expect(provider1).toBe(provider2);
  });
});<|MERGE_RESOLUTION|>--- conflicted
+++ resolved
@@ -10,11 +10,7 @@
   preference: { options: 'all' },
 };
 
-<<<<<<< HEAD
-vi.mock('./util/crossOriginOpenerPolicy');
-=======
-jest.mock('./util/checkCrossOriginOpenerPolicy');
->>>>>>> 8386209f
+vi.mock('./util/checkCrossOriginOpenerPolicy');
 
 describe('createCoinbaseWalletSDK', () => {
   it('should return an object with a getProvider method', () => {
