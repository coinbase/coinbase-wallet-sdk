/* eslint-disable @typescript-eslint/no-explicit-any */

// Copyright (c) 2018-2024 Coinbase, Inc. <https://www.coinbase.com/>

import eip712 from '../../vendor-js/eth-eip712-util';
import { Signer } from '../interface';
import { LOCAL_STORAGE_ADDRESSES_KEY } from './relay/constants';
import { RelayEventManager } from './relay/RelayEventManager';
import { EthereumTransactionParams } from './relay/type/EthereumTransactionParams';
import { JSONRPCRequest, JSONRPCResponse } from './relay/type/JSONRPC';
import { isErrorResponse, Web3Response } from './relay/type/Web3Response';
import { WalletLinkRelay } from './relay/WalletLinkRelay';
import { ScopedLocalStorage } from './storage/ScopedLocalStorage';
import { WALLETLINK_URL } from ':core/constants';
import { standardErrorCodes, standardErrors } from ':core/error';
import { AppMetadata, ProviderEventCallback, RequestArguments } from ':core/provider/interface';
import { AddressString, IntNumber } from ':core/type';
import {
  ensureAddressString,
  ensureBigInt,
  ensureBuffer,
  ensureIntNumber,
  ensureParsedJSONObject,
  hexStringFromNumber,
} from ':core/type/util';
import { fetchRPCRequest } from ':util/provider';
const DEFAULT_CHAIN_ID_KEY = 'DefaultChainId';
const DEFAULT_JSON_RPC_URL = 'DefaultJsonRpcUrl';

interface AddEthereumChainParams {
  chainId: string;
  blockExplorerUrls?: string[];
  chainName?: string;
  iconUrls?: string[];
  rpcUrls?: string[];
  nativeCurrency?: {
    name: string;
    symbol: string;
    decimals: number;
  };
}

interface SwitchEthereumChainParams {
  chainId: string;
}

interface WatchAssetParams {
  type: string;
  options: {
    address: string;
    symbol?: string;
    decimals?: number;
    image?: string;
  };
}

// original source: https://github.com/coinbase/coinbase-wallet-sdk/blob/v3.7.1/packages/wallet-sdk/src/provider/CoinbaseWalletProvider.ts
export class WalletLinkSigner implements Signer {
  private _appName: string;
  private _appLogoUrl: string | null;
  private _relay: WalletLinkRelay | null = null;
  private readonly _storage: ScopedLocalStorage;
  private readonly _relayEventManager: RelayEventManager;
  private _addresses: AddressString[] = [];
  private callback?: ProviderEventCallback;

  constructor(options: { metadata: AppMetadata; callback?: ProviderEventCallback }) {
    const { appName, appLogoUrl } = options.metadata;
    this._appName = appName;
    this._appLogoUrl = appLogoUrl;
<<<<<<< HEAD
    this._storage = new ScopedStorage('walletlink', WALLETLINK_URL);
    this.callback = options.callback;
=======
    this._storage = new ScopedLocalStorage('walletlink', WALLETLINK_URL);
    this.updateListener = options.updateListener;
>>>>>>> 3497e2bd

    this._relayEventManager = new RelayEventManager();

    const cachedAddresses = this._storage.getItem(LOCAL_STORAGE_ADDRESSES_KEY);
    if (cachedAddresses) {
      const addresses = cachedAddresses.split(' ') as AddressString[];
      if (addresses[0] !== '') {
        this._addresses = addresses.map((address) => ensureAddressString(address));
      }
    }

    this.initializeRelay();
  }

  get accounts() {
    return this._addresses;
  }

  get chainId() {
    return this.getChainId();
  }

  getSession() {
    const relay = this.initializeRelay();
    const { id, secret } = relay.getWalletLinkSession();
    return { id, secret };
  }

  get selectedAddress(): AddressString | undefined {
    return this._addresses[0] || undefined;
  }

  private get jsonRpcUrl(): string | undefined {
    return this._storage.getItem(DEFAULT_JSON_RPC_URL) ?? undefined;
  }

  private set jsonRpcUrl(value: string) {
    this._storage.setItem(DEFAULT_JSON_RPC_URL, value);
  }

  private updateProviderInfo(jsonRpcUrl: string, chainId: number) {
    this.jsonRpcUrl = jsonRpcUrl;

    // emit chainChanged event if necessary
    const originalChainId = this.getChainId();
    this._storage.setItem(DEFAULT_CHAIN_ID_KEY, chainId.toString(10));
    const chainChanged = ensureIntNumber(chainId) !== originalChainId;
    if (chainChanged) {
      this.callback?.('chainChanged', hexStringFromNumber(chainId));
    }
  }

  private async watchAsset(
    type: string,
    address: string,
    symbol?: string,
    decimals?: number,
    image?: string,
    chainId?: number
  ): Promise<boolean> {
    const relay = this.initializeRelay();
    const result = await relay.watchAsset(
      type,
      address,
      symbol,
      decimals,
      image,
      chainId?.toString()
    );

    if (isErrorResponse(result)) return false;

    return !!result.result;
  }

  private async addEthereumChain(
    chainId: number,
    rpcUrls: string[],
    blockExplorerUrls: string[],
    chainName: string,
    iconUrls: string[],
    nativeCurrency: {
      name: string;
      symbol: string;
      decimals: number;
    }
  ): Promise<boolean> {
    if (ensureIntNumber(chainId) === this.getChainId()) {
      return false;
    }

    const relay = this.initializeRelay();

    if (!this._isAuthorized()) {
      await relay.requestEthereumAccounts();
    }

    const res = await relay.addEthereumChain(
      chainId.toString(),
      rpcUrls,
      iconUrls,
      blockExplorerUrls,
      chainName,
      nativeCurrency
    );

    if (isErrorResponse(res)) return false;

    if (res.result?.isApproved === true) {
      this.updateProviderInfo(rpcUrls[0], chainId);
    }

    return res.result?.isApproved === true;
  }

  private async switchEthereumChain(chainId: number) {
    const relay = this.initializeRelay();
    const res = await relay.switchEthereumChain(
      chainId.toString(10),
      this.selectedAddress || undefined
    );

    // backward compatibility
    if (isErrorResponse(res)) {
      if (!res.errorCode) return;
      if (res.errorCode === standardErrorCodes.provider.unsupportedChain) {
        throw standardErrors.provider.unsupportedChain();
      } else {
        throw standardErrors.provider.custom({
          message: res.errorMessage,
          code: res.errorCode,
        });
      }
    }

    const switchResponse = res.result;
    if (switchResponse.isApproved && switchResponse.rpcUrl.length > 0) {
      this.updateProviderInfo(switchResponse.rpcUrl, chainId);
    }
  }

  public async disconnect() {
    if (this._relay) {
      this._relay.resetAndReload();
    }
    this._storage.clear();
  }

  public async request(args: RequestArguments) {
    const { method, params } = args;
    const newParams = params === undefined ? [] : params;

    // Coinbase Wallet Requests
    const id = this._relayEventManager.makeRequestId();
    const result = await this._sendRequestAsync({
      method,
      params: newParams,
      jsonrpc: '2.0',
      id,
    });

    return result.result;
  }

  protected _setAddresses(addresses: string[], _?: boolean): void {
    if (!Array.isArray(addresses)) {
      throw new Error('addresses is not an array');
    }

    const newAddresses = addresses.map((address) => ensureAddressString(address));

    if (JSON.stringify(newAddresses) === JSON.stringify(this._addresses)) {
      return;
    }

    this._addresses = newAddresses;
    this.callback?.('accountsChanged', newAddresses);
    this._storage.setItem(LOCAL_STORAGE_ADDRESSES_KEY, newAddresses.join(' '));
  }

  private _sendRequestAsync(request: JSONRPCRequest): Promise<JSONRPCResponse> {
    return new Promise<JSONRPCResponse>((resolve, reject) => {
      try {
        const syncResult = this._handleSynchronousMethods(request);
        if (syncResult !== undefined) {
          return resolve({
            jsonrpc: '2.0',
            id: request.id,
            result: syncResult,
          });
        }
      } catch (err: any) {
        return reject(err);
      }

      this._handleAsynchronousMethods(request)
        .then((res) => res && resolve({ ...res, id: request.id }))
        .catch((err) => reject(err));
    });
  }

  private _handleSynchronousMethods(request: JSONRPCRequest) {
    const { method } = request;

    switch (method) {
      case 'eth_accounts':
        return this._eth_accounts();

      case 'eth_coinbase':
        return this._eth_coinbase();

      case 'net_version':
        return this._net_version();

      case 'eth_chainId':
        return this._eth_chainId();

      default:
        return undefined;
    }
  }

  private async _handleAsynchronousMethods(request: JSONRPCRequest): Promise<JSONRPCResponse> {
    const { method } = request;
    const params = request.params || [];

    switch (method) {
      case 'eth_requestAccounts': {
        await this.handshake();
        return { jsonrpc: '2.0', id: 0, result: this._addresses };
      }

      case 'eth_ecRecover':
        return this._eth_ecRecover(params);

      case 'personal_sign':
        return this._personal_sign(params);

      case 'personal_ecRecover':
        return this._personal_ecRecover(params);

      case 'eth_signTransaction':
        return this._eth_signTransaction(params);

      case 'eth_sendRawTransaction':
        return this._eth_sendRawTransaction(params);

      case 'eth_sendTransaction':
        return this._eth_sendTransaction(params);

      case 'eth_signTypedData_v1':
        return this._eth_signTypedData_v1(params);

      case 'eth_signTypedData_v3':
        return this._eth_signTypedData_v3(params);

      case 'eth_signTypedData_v4':
      case 'eth_signTypedData':
        return this._eth_signTypedData_v4(params);

      case 'wallet_addEthereumChain':
        return this._wallet_addEthereumChain(params);

      case 'wallet_switchEthereumChain':
        return this._wallet_switchEthereumChain(params);

      case 'wallet_watchAsset':
        return this._wallet_watchAsset(params);

      default:
        return fetchRPCRequest(request, this.jsonRpcUrl);
    }
  }

  private _isKnownAddress(addressString: string): boolean {
    try {
      const addressStr = ensureAddressString(addressString);
      const lowercaseAddresses = this._addresses.map((address) => ensureAddressString(address));
      return lowercaseAddresses.includes(addressStr);
    } catch {
      // noop
    }
    return false;
  }

  private _ensureKnownAddress(addressString: string): void {
    if (!this._isKnownAddress(addressString)) {
      throw new Error('Unknown Ethereum address');
    }
  }

  private _prepareTransactionParams(tx: {
    from?: unknown;
    to?: unknown;
    gasPrice?: unknown;
    maxFeePerGas?: unknown;
    maxPriorityFeePerGas?: unknown;
    gas?: unknown;
    value?: unknown;
    data?: unknown;
    nonce?: unknown;
    chainId?: unknown;
  }): EthereumTransactionParams {
    const fromAddress = tx.from ? ensureAddressString(tx.from) : this.selectedAddress;
    if (!fromAddress) {
      throw new Error('Ethereum address is unavailable');
    }

    this._ensureKnownAddress(fromAddress);

    const toAddress = tx.to ? ensureAddressString(tx.to) : null;
    const weiValue = tx.value != null ? ensureBigInt(tx.value) : BigInt(0);
    const data = tx.data ? ensureBuffer(tx.data) : Buffer.alloc(0);
    const nonce = tx.nonce != null ? ensureIntNumber(tx.nonce) : null;
    const gasPriceInWei = tx.gasPrice != null ? ensureBigInt(tx.gasPrice) : null;
    const maxFeePerGas = tx.maxFeePerGas != null ? ensureBigInt(tx.maxFeePerGas) : null;
    const maxPriorityFeePerGas =
      tx.maxPriorityFeePerGas != null ? ensureBigInt(tx.maxPriorityFeePerGas) : null;
    const gasLimit = tx.gas != null ? ensureBigInt(tx.gas) : null;
    const chainId = tx.chainId ? ensureIntNumber(tx.chainId) : this.getChainId();

    return {
      fromAddress,
      toAddress,
      weiValue,
      data,
      nonce,
      gasPriceInWei,
      maxFeePerGas,
      maxPriorityFeePerGas,
      gasLimit,
      chainId,
    };
  }

  protected _isAuthorized(): boolean {
    return this._addresses.length > 0;
  }

  private _requireAuthorization(): void {
    if (!this._isAuthorized()) {
      throw standardErrors.provider.unauthorized({});
    }
  }

  private async _signEthereumMessage(
    message: Buffer,
    address: AddressString,
    addPrefix: boolean,
    typedDataJson?: string | null
  ): Promise<JSONRPCResponse> {
    this._ensureKnownAddress(address);

    try {
      const relay = this.initializeRelay();
      const res = await relay.signEthereumMessage(message, address, addPrefix, typedDataJson);
      if (isErrorResponse(res)) {
        throw new Error(res.errorMessage);
      }
      return { jsonrpc: '2.0', id: 0, result: res.result };
    } catch (err: any) {
      if (typeof err.message === 'string' && err.message.match(/(denied|rejected)/i)) {
        throw standardErrors.provider.userRejectedRequest('User denied message signature');
      }
      throw err;
    }
  }

  private async _ethereumAddressFromSignedMessage(
    message: Buffer,
    signature: Buffer,
    addPrefix: boolean
  ): Promise<JSONRPCResponse> {
    const relay = this.initializeRelay();
    const res = await relay.ethereumAddressFromSignedMessage(message, signature, addPrefix);
    if (isErrorResponse(res)) {
      throw new Error(res.errorMessage);
    }
    return { jsonrpc: '2.0', id: 0, result: res.result };
  }

  private _eth_accounts(): string[] {
    return [...this._addresses];
  }

  private _eth_coinbase(): string | null {
    return this.selectedAddress || null;
  }

  private _net_version(): string {
    return this.getChainId().toString(10);
  }

  private _eth_chainId(): string {
    return hexStringFromNumber(this.getChainId());
  }

  private getChainId(): IntNumber {
    const chainIdStr = this._storage.getItem(DEFAULT_CHAIN_ID_KEY);

    if (!chainIdStr) {
      return ensureIntNumber(1); // default to mainnet
    }

    const chainId = parseInt(chainIdStr, 10);
    return ensureIntNumber(chainId);
  }

  async handshake() {
    if (this._isAuthorized()) {
      return;
    }

    let res: Web3Response<'requestEthereumAccounts'>;
    try {
      const relay = this.initializeRelay();
      res = await relay.requestEthereumAccounts();
      if (isErrorResponse(res)) {
        throw new Error(res.errorMessage);
      }
    } catch (err: any) {
      if (typeof err.message === 'string' && err.message.match(/(denied|rejected)/i)) {
        throw standardErrors.provider.userRejectedRequest('User denied account authorization');
      }
      throw err;
    }

    if (!res.result) {
      throw new Error('accounts received is empty');
    }

    this._setAddresses(res.result);
  }

  private _eth_ecRecover(params: unknown[]): Promise<JSONRPCResponse> {
    const message = ensureBuffer(params[0]);
    const signature = ensureBuffer(params[1]);
    return this._ethereumAddressFromSignedMessage(message, signature, false);
  }

  private _personal_sign(params: unknown[]): Promise<JSONRPCResponse> {
    this._requireAuthorization();
    const message = ensureBuffer(params[0]);
    const address = ensureAddressString(params[1]);

    return this._signEthereumMessage(message, address, true);
  }

  private _personal_ecRecover(params: unknown[]): Promise<JSONRPCResponse> {
    const message = ensureBuffer(params[0]);
    const signature = ensureBuffer(params[1]);

    return this._ethereumAddressFromSignedMessage(message, signature, true);
  }

  private async _eth_signTransaction(params: unknown[]): Promise<JSONRPCResponse> {
    this._requireAuthorization();
    const tx = this._prepareTransactionParams((params[0] as any) || {});
    try {
      const relay = this.initializeRelay();
      const res = await relay.signEthereumTransaction(tx);
      if (isErrorResponse(res)) {
        throw new Error(res.errorMessage);
      }
      return { jsonrpc: '2.0', id: 0, result: res.result };
    } catch (err: any) {
      if (typeof err.message === 'string' && err.message.match(/(denied|rejected)/i)) {
        throw standardErrors.provider.userRejectedRequest('User denied transaction signature');
      }
      throw err;
    }
  }

  private async _eth_sendRawTransaction(params: unknown[]): Promise<JSONRPCResponse> {
    const signedTransaction = ensureBuffer(params[0]);
    const relay = this.initializeRelay();
    const res = await relay.submitEthereumTransaction(signedTransaction, this.getChainId());
    if (isErrorResponse(res)) {
      throw new Error(res.errorMessage);
    }
    return { jsonrpc: '2.0', id: 0, result: res.result };
  }

  private async _eth_sendTransaction(params: unknown[]): Promise<JSONRPCResponse> {
    this._requireAuthorization();
    const tx = this._prepareTransactionParams((params[0] as any) || {});
    try {
      const relay = this.initializeRelay();
      const res = await relay.signAndSubmitEthereumTransaction(tx);
      if (isErrorResponse(res)) {
        throw new Error(res.errorMessage);
      }
      return { jsonrpc: '2.0', id: 0, result: res.result };
    } catch (err: any) {
      if (typeof err.message === 'string' && err.message.match(/(denied|rejected)/i)) {
        throw standardErrors.provider.userRejectedRequest('User denied transaction signature');
      }
      throw err;
    }
  }

  private async _eth_signTypedData_v1(params: unknown[]): Promise<JSONRPCResponse> {
    this._requireAuthorization();
    const typedData = ensureParsedJSONObject(params[0]);
    const address = ensureAddressString(params[1]);

    this._ensureKnownAddress(address);

    const message = eip712.hashForSignTypedDataLegacy({ data: typedData });
    const typedDataJSON = JSON.stringify(typedData, null, 2);

    return this._signEthereumMessage(message, address, false, typedDataJSON);
  }

  private async _eth_signTypedData_v3(params: unknown[]): Promise<JSONRPCResponse> {
    this._requireAuthorization();
    const address = ensureAddressString(params[0]);
    const typedData = ensureParsedJSONObject(params[1]);

    this._ensureKnownAddress(address);

    const message = eip712.hashForSignTypedData_v3({ data: typedData });
    const typedDataJSON = JSON.stringify(typedData, null, 2);

    return this._signEthereumMessage(message, address, false, typedDataJSON);
  }

  private async _eth_signTypedData_v4(params: unknown[]): Promise<JSONRPCResponse> {
    this._requireAuthorization();
    const address = ensureAddressString(params[0]);
    const typedData = ensureParsedJSONObject(params[1]);

    this._ensureKnownAddress(address);

    const message = eip712.hashForSignTypedData_v4({ data: typedData });
    const typedDataJSON = JSON.stringify(typedData, null, 2);

    return this._signEthereumMessage(message, address, false, typedDataJSON);
  }

  private async _wallet_addEthereumChain(params: unknown[]): Promise<JSONRPCResponse> {
    const request = params[0] as AddEthereumChainParams;

    if (request.rpcUrls?.length === 0) {
      return {
        jsonrpc: '2.0',
        id: 0,
        error: { code: 2, message: `please pass in at least 1 rpcUrl` },
      };
    }

    if (!request.chainName || request.chainName.trim() === '') {
      throw standardErrors.rpc.invalidParams('chainName is a required field');
    }

    if (!request.nativeCurrency) {
      throw standardErrors.rpc.invalidParams('nativeCurrency is a required field');
    }

    const chainIdNumber = parseInt(request.chainId, 16);
    const success = await this.addEthereumChain(
      chainIdNumber,
      request.rpcUrls ?? [],
      request.blockExplorerUrls ?? [],
      request.chainName,
      request.iconUrls ?? [],
      request.nativeCurrency
    );
    if (success) {
      return { jsonrpc: '2.0', id: 0, result: null };
    }
    return {
      jsonrpc: '2.0',
      id: 0,
      error: { code: 2, message: `unable to add ethereum chain` },
    };
  }

  private async _wallet_switchEthereumChain(params: unknown[]): Promise<JSONRPCResponse> {
    const request = params[0] as SwitchEthereumChainParams;
    await this.switchEthereumChain(parseInt(request.chainId, 16));
    return { jsonrpc: '2.0', id: 0, result: null };
  }

  private async _wallet_watchAsset(params: unknown): Promise<JSONRPCResponse> {
    const request = (Array.isArray(params) ? params[0] : params) as WatchAssetParams;
    if (!request.type) {
      throw standardErrors.rpc.invalidParams('Type is required');
    }

    if (request?.type !== 'ERC20') {
      throw standardErrors.rpc.invalidParams(`Asset of type '${request.type}' is not supported`);
    }

    if (!request?.options) {
      throw standardErrors.rpc.invalidParams('Options are required');
    }

    if (!request?.options.address) {
      throw standardErrors.rpc.invalidParams('Address is required');
    }

    const chainId = this.getChainId();
    const { address, symbol, image, decimals } = request.options;

    const res = await this.watchAsset(request.type, address, symbol, decimals, image, chainId);

    return { jsonrpc: '2.0', id: 0, result: res };
  }

  private initializeRelay(): WalletLinkRelay {
    if (!this._relay) {
      const relay = new WalletLinkRelay({
        linkAPIUrl: WALLETLINK_URL,
        storage: this._storage,
      });
      relay.setAppInfo(this._appName, this._appLogoUrl);
      relay.attachUI();

      relay.setAccountsCallback((accounts, isDisconnect) =>
        this._setAddresses(accounts, isDisconnect)
      );
      relay.setChainCallback((chainId, jsonRpcUrl) => {
        this.updateProviderInfo(jsonRpcUrl, parseInt(chainId, 10));
      });
      this._relay = relay;
    }
    return this._relay;
  }
}<|MERGE_RESOLUTION|>--- conflicted
+++ resolved
@@ -68,13 +68,8 @@
     const { appName, appLogoUrl } = options.metadata;
     this._appName = appName;
     this._appLogoUrl = appLogoUrl;
-<<<<<<< HEAD
-    this._storage = new ScopedStorage('walletlink', WALLETLINK_URL);
+    this._storage = new ScopedLocalStorage('walletlink', WALLETLINK_URL);
     this.callback = options.callback;
-=======
-    this._storage = new ScopedLocalStorage('walletlink', WALLETLINK_URL);
-    this.updateListener = options.updateListener;
->>>>>>> 3497e2bd
 
     this._relayEventManager = new RelayEventManager();
 
