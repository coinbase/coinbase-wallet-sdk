--- conflicted
+++ resolved
@@ -1,14 +1,13 @@
+import { RequestArguments } from ':core/provider/interface';
 import { AddressString, Chain } from ':core/type';
 
-<<<<<<< HEAD
 export interface Signer {
   readonly accounts: AddressString[];
   readonly chain: Chain;
   handshake(): Promise<AddressString[]>;
   request<T>(request: RequestArguments): Promise<T>;
   disconnect: () => Promise<void>;
-=======
-type UpdateSource = 'wallet' | 'storage';
+}
 
 export interface AccountsUpdate {
   accounts: AddressString[];
@@ -23,5 +22,4 @@
 export interface StateUpdateListener {
   onAccountsUpdate: (_: AccountsUpdate) => void;
   onChainUpdate: (_: ChainUpdate) => void;
->>>>>>> 2afc1dd3
 }