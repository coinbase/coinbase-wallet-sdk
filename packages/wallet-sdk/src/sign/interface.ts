import { RequestArguments } from ':core/provider/interface';
import { AddressString, Chain } from ':core/type';

<<<<<<< HEAD
=======
export interface Signer {
  readonly accounts: AddressString[];
  readonly chain: Chain;
  handshake(): Promise<AddressString[]>;
  request<T>(request: RequestArguments): Promise<T>;
  disconnect: () => Promise<void>;
}

export interface AccountsUpdate {
  accounts: AddressString[];
  source: UpdateSource;
}

export interface ChainUpdate {
  chain: Chain;
  source: UpdateSource;
}

>>>>>>> 05a0263c
export interface StateUpdateListener {
  onAccountsUpdate: (_: AddressString[]) => void;
  onChainUpdate: (_: Chain) => void;
}<|MERGE_RESOLUTION|>--- conflicted
+++ resolved
@@ -1,8 +1,6 @@
 import { RequestArguments } from ':core/provider/interface';
 import { AddressString, Chain } from ':core/type';
 
-<<<<<<< HEAD
-=======
 export interface Signer {
   readonly accounts: AddressString[];
   readonly chain: Chain;
@@ -11,17 +9,6 @@
   disconnect: () => Promise<void>;
 }
 
-export interface AccountsUpdate {
-  accounts: AddressString[];
-  source: UpdateSource;
-}
-
-export interface ChainUpdate {
-  chain: Chain;
-  source: UpdateSource;
-}
-
->>>>>>> 05a0263c
 export interface StateUpdateListener {
   onAccountsUpdate: (_: AddressString[]) => void;
   onChainUpdate: (_: Chain) => void;
