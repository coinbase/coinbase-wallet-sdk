--- conflicted
+++ resolved
@@ -3,12 +3,8 @@
 import { Communicator } from ':core/communicator/Communicator';
 import { standardErrors } from ':core/error';
 import { EncryptedData, RPCResponseMessage } from ':core/message';
-<<<<<<< HEAD
 import { AppMetadata, ProviderEventCallback, RequestArguments } from ':core/provider/interface';
-=======
-import { AppMetadata, RequestArguments } from ':core/provider/interface';
 import { ScopedAsyncStorage } from ':core/storage/ScopedAsyncStorage';
->>>>>>> 3497e2bd
 import {
   decryptContent,
   encryptContent,
