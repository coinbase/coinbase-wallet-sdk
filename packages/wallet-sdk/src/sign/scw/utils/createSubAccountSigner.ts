--- conflicted
+++ resolved
@@ -1,18 +1,14 @@
-<<<<<<< HEAD
-import { Address, encodeFunctionData, Hex, http, numberToHex, SignableMessage, TypedDataDefinition } from 'viem';
-import { createPaymasterClient } from 'viem/account-abstraction';
-=======
 import {
   Address,
   Hex,
   SignableMessage,
-  TypedDataDefinition,
-  hexToNumber,
+  TypedDataDefinition, encodeFunctionData, hexToNumber,
   hexToString,
+  http,
   isHex,
-  numberToHex,
+  numberToHex
 } from 'viem';
->>>>>>> d6d52f99
+import { createPaymasterClient } from 'viem/account-abstraction';
 import { getCode } from 'viem/actions';
 
 import { standardErrors } from ':core/error/errors.js';
@@ -22,14 +18,13 @@
   SendPreparedCallsParams,
   type SendPreparedCallsSchema,
 } from ':core/rpc/wallet_sendPreparedCalls.js';
-import { getClient } from ':store/chain-clients/utils.js';
+import { getBundlerClient, getClient } from ':store/chain-clients/utils.js';
 import { store } from ':store/store.js';
 import { assertArrayPresence, assertPresence } from ':util/assertPresence.js';
 import { convertCredentialToJSON } from ':util/encoding.js';
 import { get } from ':util/get.js';
 import { createSmartAccount } from './createSmartAccount.js';
 import { getOwnerIndex } from './getOwnerIndex.js';
-<<<<<<< HEAD
 
 const spendPermissionManagerAbi = [
   {
@@ -922,8 +917,6 @@
   { type: 'error', name: 'ZeroToken', inputs: [] },
   { type: 'error', name: 'ZeroValue', inputs: [] },
 ] as const;
-=======
->>>>>>> d6d52f99
 
 export async function createSubAccountSigner({ chainId }: { chainId: number }) {
   const client = getClient(chainId);
@@ -966,124 +959,6 @@
     factoryData: subAccount.factoryData,
   });
 
-<<<<<<< HEAD
-  return {
-    request: async (
-      args: RequestArguments
-    ): Promise<string | Hex | Address[] | number | SubAccount> => {
-      switch (args.method) {
-        case 'wallet_addSubAccount':
-          return subAccount;
-        case 'eth_accounts':
-          return [subAccount.address] as Address[];
-        case 'eth_coinbase':
-          return subAccount.address;
-        case 'net_version':
-          return chainId.toString();
-        case 'eth_chainId':
-          return numberToHex(chainId);
-        case 'eth_sendTransaction': {
-          //assertArrayPresence(args.params);
-          //return account.sign(args.params[0] as { hash: Hex });
-          console.log('eth_sendTransaction', args.params);
-          // this is a hack to make sure we dont run into paymaster issues
-          // @ts-ignore
-          const paymasterUrl = (chainId === 8453 || chainId === '0x2105') ? 'https://api.developer.coinbase.com/rpc/v1/base/gfgi5KPiwXGEcCCDFHqJjwq1TIHV9uMP' : 'https://api.developer.coinbase.com/rpc/v1/base-sepolia/gfgi5KPiwXGEcCCDFHqJjwq1TIHV9uMP';  
-          const paymaster = createPaymasterClient({
-            transport: http(paymasterUrl),
-          });
-          const bundlerClient = getBundlerClient(chainId);
-          assertPresence(
-            bundlerClient,
-            standardErrors.rpc.invalidParams('bundler client not found')
-          );
-
-          // @ts-ignore
-          const params = args.params[0] as {
-            to: Address;
-            data: Hex;
-            value: any;
-          };
-
-          let calls;
-          const spendPermission = store.getState().spendPermission;
-          if (!spendPermission) {
-            console.error('no spend permission found');
-            calls = [
-              {
-                to: params.to,
-                data: params.data,
-                value: params.value,
-              },
-            ];
-          } else {
-            calls = [
-              {
-                to: '0xf85210B21cC50302F477BA56686d2019dC9b67Ad' as Address,
-                data: encodeFunctionData({
-                  abi: spendPermissionManagerAbi,
-                  functionName: 'approveWithSignature',
-                  // @ts-ignore
-                  args: [spendPermission.permission, spendPermission.signature],
-                }),
-                value: '0x0',
-              },
-              {
-                  to: '0xf85210B21cC50302F477BA56686d2019dC9b67Ad' as Address,
-                  data: encodeFunctionData({
-                    abi: spendPermissionManagerAbi,
-                    functionName: 'spend',
-                    // @ts-ignore
-                    args: [spendPermission.permission, params.value.toString()],
-                  }),
-                  value: '0x0',
-              },
-              {
-                to: params.to,
-                data: params.data,
-                value: params.value,
-              },
-            ];
-          }
-          // Send the user operation
-          const result = await bundlerClient.sendUserOperation({
-            account,
-            calls,
-            paymaster,
-          });
-          console.log(`user op hash: ${result}. Waiting for transaction to confirm...`);
-          const userOpReceipt = await bundlerClient.waitForUserOperationReceipt({
-            hash: result
-          });
-          return userOpReceipt.receipt.transactionHash;
-        }
-        case 'wallet_sendCalls': {
-          assertArrayPresence(args.params);
-
-
-          // Get the bundler client for the chain
-          const chainId = get(args.params[0], 'chainId') as number;
-          assertPresence(chainId, standardErrors.rpc.invalidParams('chainId is required'));
-
-          // this is a hack to make sure we dont run into paymaster issues
-          // @ts-ignore
-          const paymasterUrl = (chainId === 8453 || chainId === '0x2105') ? 'https://api.developer.coinbase.com/rpc/v1/base/gfgi5KPiwXGEcCCDFHqJjwq1TIHV9uMP' : 'https://api.developer.coinbase.com/rpc/v1/base-sepolia/gfgi5KPiwXGEcCCDFHqJjwq1TIHV9uMP';          const paymaster = createPaymasterClient({
-            transport: http(paymasterUrl),
-          });
-          const bundlerClient = getBundlerClient(chainId);
-          assertPresence(
-            bundlerClient,
-            standardErrors.rpc.invalidParams('bundler client not found')
-          );
-
-          const calls = get(args.params[0], 'calls') as { to: Address; data: Hex }[];
-          // Send the user operation
-          return await bundlerClient.sendUserOperation({
-            account,
-            calls,
-            paymaster,
-          });
-=======
   const request = async (args: RequestArguments) => {
     switch (args.method) {
       case 'wallet_addSubAccount':
@@ -1097,8 +972,78 @@
       case 'eth_chainId':
         return numberToHex(chainId);
       case 'eth_sendTransaction': {
-        assertArrayPresence(args.params);
-        return account.sign(args.params[0] as { hash: Hex });
+        //assertArrayPresence(args.params);
+        //return account.sign(args.params[0] as { hash: Hex });
+        // this is a hack to make sure we dont run into paymaster issues
+        // @ts-ignore
+        const paymasterUrl =
+          // @ts-ignore
+          chainId === 8453 || chainId === '0x2105'
+            ? 'https://api.developer.coinbase.com/rpc/v1/base/gfgi5KPiwXGEcCCDFHqJjwq1TIHV9uMP'
+            : 'https://api.developer.coinbase.com/rpc/v1/base-sepolia/gfgi5KPiwXGEcCCDFHqJjwq1TIHV9uMP';
+        const paymaster = createPaymasterClient({
+          transport: http(paymasterUrl),
+        });
+        const bundlerClient = getBundlerClient(chainId);
+        assertPresence(bundlerClient, standardErrors.rpc.invalidParams('bundler client not found'));
+
+        // @ts-ignore
+        const params = args.params[0] as {
+          to: Address;
+          data: Hex;
+          value: any;
+        };
+
+        let calls;
+        const spendPermission = store.getState().spendPermission;
+        if (!spendPermission) {
+          console.error('no spend permission found');
+          calls = [
+            {
+              to: params.to,
+              data: params.data,
+              value: params.value,
+            },
+          ];
+        } else {
+          calls = [
+            {
+              to: '0xf85210B21cC50302F477BA56686d2019dC9b67Ad' as Address,
+              data: encodeFunctionData({
+                abi: spendPermissionManagerAbi,
+                functionName: 'approveWithSignature',
+                // @ts-ignore
+                args: [spendPermission.permission, spendPermission.signature],
+              }),
+              value: '0x0',
+            },
+            {
+              to: '0xf85210B21cC50302F477BA56686d2019dC9b67Ad' as Address,
+              data: encodeFunctionData({
+                abi: spendPermissionManagerAbi,
+                functionName: 'spend',
+                // @ts-ignore
+                args: [spendPermission.permission, params.value.toString()],
+              }),
+              value: '0x0',
+            },
+            {
+              to: params.to,
+              data: params.data,
+              value: params.value,
+            },
+          ];
+        }
+        // Send the user operation
+        const result = await bundlerClient.sendUserOperation({
+          account,
+          calls,
+          paymaster,
+        });
+        const userOpReceipt = await bundlerClient.waitForUserOperationReceipt({
+          hash: result,
+        });
+        return userOpReceipt.receipt.transactionHash;
       }
       case 'wallet_sendCalls': {
         assertArrayPresence(args.params);
@@ -1110,7 +1055,6 @@
 
         if (!isHex(chainId)) {
           throw standardErrors.rpc.invalidParams('chainId must be a hex encoded integer');
->>>>>>> d6d52f99
         }
 
         const publicClient = getClient(hexToNumber(chainId));
