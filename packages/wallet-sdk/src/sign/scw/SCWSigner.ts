--- conflicted
+++ resolved
@@ -45,18 +45,12 @@
     this.communicator = params.communicator;
     this.updateListener = params.updateListener;
     this.keyManager = new SCWKeyManager();
-<<<<<<< HEAD
 
     this.storage = new ScopedLocalStorage('CBWSDK', 'SCWStateManager');
     this._accounts = this.storage.loadObject(ACCOUNTS_KEY) ?? [];
     this._activeChain = this.storage.loadObject(ACTIVE_CHAIN_STORAGE_KEY) || {
       id: params.metadata.appChainIds?.[0] ?? 1,
     };
-=======
-    this.stateManager = new SCWStateManager({
-      appChainIds: this.metadata.appChainIds,
-    });
->>>>>>> 05a0263c
 
     this.handshake = this.handshake.bind(this);
     this.request = this.request.bind(this);
