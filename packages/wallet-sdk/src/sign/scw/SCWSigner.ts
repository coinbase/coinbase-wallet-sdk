<<<<<<< HEAD
import { Signer } from '../interface';
=======
import { StateUpdateListener } from '../interface';
>>>>>>> 2afc1dd3
import { SCWKeyManager } from './SCWKeyManager';
import { SCWStateManager } from './SCWStateManager';
import { Communicator } from ':core/communicator/Communicator';
import { standardErrors } from ':core/error';
import { RPCRequestMessage, RPCResponse, RPCResponseMessage } from ':core/message';
import { AppMetadata, RequestArguments, Signer } from ':core/provider/interface';
import { Method } from ':core/provider/method';
import { AddressString } from ':core/type';
import { ensureIntNumber } from ':core/type/util';
import {
  decryptContent,
  encryptContent,
  exportKeyToHexString,
  importKeyFromHexString,
} from ':util/cipher';

type SwitchEthereumChainParam = [
  {
    chainId: `0x${string}`; // Hex chain id
  },
];

export class SCWSigner implements Signer {
  private readonly metadata: AppMetadata;
  private readonly communicator: Communicator;
  private readonly keyManager: SCWKeyManager;
  private readonly stateManager: SCWStateManager;

<<<<<<< HEAD
  constructor(params: { metadata: AppMetadata; postMessageToPopup: Communicator['postMessage'] }) {
=======
  constructor(params: {
    metadata: AppMetadata;
    communicator: Communicator;
    updateListener: StateUpdateListener;
  }) {
>>>>>>> 2afc1dd3
    this.metadata = params.metadata;
    this.communicator = params.communicator;
    this.keyManager = new SCWKeyManager();
    this.stateManager = new SCWStateManager({
      appChainIds: this.metadata.appChainIds,
    });

    this.handshake = this.handshake.bind(this);
    this.request = this.request.bind(this);
    this.createRequestMessage = this.createRequestMessage.bind(this);
    this.decryptResponseMessage = this.decryptResponseMessage.bind(this);
  }

  get accounts() {
    return this.stateManager.accounts;
  }

  get chain() {
    return this.stateManager.activeChain;
  }

  async handshake(): Promise<AddressString[]> {
    const handshakeMessage = await this.createRequestMessage({
      handshake: {
        method: 'eth_requestAccounts',
        params: this.metadata,
      },
    });
    const response: RPCResponseMessage = await this.communicator.postRequestAndWaitForResponse(
      handshakeMessage
    );

    // store peer's public key
    if ('failure' in response.content) throw response.content.failure;
    const peerPublicKey = await importKeyFromHexString('public', response.sender);
    await this.keyManager.setPeerPublicKey(peerPublicKey);

    const decrypted = await this.decryptResponseMessage<AddressString[]>(response);
    this.updateInternalState({ method: 'eth_requestAccounts' }, decrypted);

    const result = decrypted.result;
    if ('error' in result) throw result.error;

    return this.stateManager.accounts;
  }

  async request<T>(request: RequestArguments): Promise<T> {
    const localResult = this.tryLocalHandling<T>(request);
    if (localResult !== undefined) {
      if (localResult instanceof Error) throw localResult;
      return localResult;
    }

    // Open the popup before constructing the request message.
    // This is to ensure that the popup is not blocked by some browsers (i.e. Safari)
    await this.communicator.waitForPopupLoaded();

    const response = await this.sendEncryptedRequest(request);
    const decrypted = await this.decryptResponseMessage<T>(response);
    this.updateInternalState(request, decrypted);

    const result = decrypted.result;
    if ('error' in result) throw result.error;

    return result.value;
  }

  async disconnect() {
    this.stateManager.clear();
    await this.keyManager.clear();
  }

  private tryLocalHandling<T>(request: RequestArguments): T | undefined {
    switch (request.method as Method) {
      case 'wallet_switchEthereumChain': {
        const params = request.params as SwitchEthereumChainParam;
        if (!params || !params[0]?.chainId) {
          throw standardErrors.rpc.invalidParams();
        }
        const chainId = ensureIntNumber(params[0].chainId);
        const switched = this.stateManager.switchChain(chainId);
        // "return null if the request was successful"
        // https://eips.ethereum.org/EIPS/eip-3326#wallet_switchethereumchain
        return switched ? (null as T) : undefined;
      }
      case 'wallet_getCapabilities': {
        const walletCapabilities = this.stateManager.walletCapabilities;
        if (!walletCapabilities) {
          // This should never be the case for scw connections as capabilities are set during handshake
          throw standardErrors.provider.unauthorized(
            'No wallet capabilities found, please disconnect and reconnect'
          );
        }
        return walletCapabilities as T;
      }
      default:
        return undefined;
    }
  }

  private async sendEncryptedRequest(request: RequestArguments): Promise<RPCResponseMessage> {
    const sharedSecret = await this.keyManager.getSharedSecret();
    if (!sharedSecret) {
      throw standardErrors.provider.unauthorized(
        'No valid session found, try requestAccounts before other methods'
      );
    }

    const encrypted = await encryptContent(
      {
        action: request,
        chainId: this.stateManager.activeChain.id,
      },
      sharedSecret
    );
    const message = await this.createRequestMessage({ encrypted });

    return this.communicator.postRequestAndWaitForResponse(message);
  }

  private async createRequestMessage(
    content: RPCRequestMessage['content']
  ): Promise<RPCRequestMessage> {
    const publicKey = await exportKeyToHexString('public', await this.keyManager.getOwnPublicKey());
    return {
      id: crypto.randomUUID(),
      sender: publicKey,
      content,
      timestamp: new Date(),
    };
  }

  private async decryptResponseMessage<T>(message: RPCResponseMessage): Promise<RPCResponse<T>> {
    const content = message.content;

    // throw protocol level error
    if ('failure' in content) {
      throw content.failure;
    }

    const sharedSecret = await this.keyManager.getSharedSecret();
    if (!sharedSecret) {
      throw standardErrors.provider.unauthorized('Invalid session');
    }

    return decryptContent(content.encrypted, sharedSecret);
  }

  private updateInternalState<T>(request: RequestArguments, response: RPCResponse<T>) {
    const availableChains = response.data?.chains;
    if (availableChains) {
      this.stateManager.updateAvailableChains(availableChains);
    }

    const walletCapabilities = response.data?.capabilities;
    if (walletCapabilities) {
      this.stateManager.updateWalletCapabilities(walletCapabilities);
    }

    const result = response.result;
    if ('error' in result) return;

    switch (request.method as Method) {
      case 'eth_requestAccounts': {
        const accounts = result.value as AddressString[];
        this.stateManager.updateAccounts(accounts);
        break;
      }
      case 'wallet_switchEthereumChain': {
        // "return null if the request was successful"
        // https://eips.ethereum.org/EIPS/eip-3326#wallet_switchethereumchain
        if (result.value !== null) return;

        const params = request.params as SwitchEthereumChainParam;
        const chainId = ensureIntNumber(params[0].chainId);
        this.stateManager.switchChain(chainId);
        break;
      }
      default:
        break;
    }
  }
}<|MERGE_RESOLUTION|>--- conflicted
+++ resolved
@@ -1,8 +1,4 @@
-<<<<<<< HEAD
-import { Signer } from '../interface';
-=======
 import { StateUpdateListener } from '../interface';
->>>>>>> 2afc1dd3
 import { SCWKeyManager } from './SCWKeyManager';
 import { SCWStateManager } from './SCWStateManager';
 import { Communicator } from ':core/communicator/Communicator';
@@ -31,15 +27,10 @@
   private readonly keyManager: SCWKeyManager;
   private readonly stateManager: SCWStateManager;
 
-<<<<<<< HEAD
-  constructor(params: { metadata: AppMetadata; postMessageToPopup: Communicator['postMessage'] }) {
-=======
   constructor(params: {
     metadata: AppMetadata;
     communicator: Communicator;
-    updateListener: StateUpdateListener;
   }) {
->>>>>>> 2afc1dd3
     this.metadata = params.metadata;
     this.communicator = params.communicator;
     this.keyManager = new SCWKeyManager();
