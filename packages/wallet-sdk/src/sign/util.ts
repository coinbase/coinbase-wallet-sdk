import { ExtensionSigner } from './extension/ExtensionSigner';
import { Signer } from './interface';
import { SCWSigner } from './scw/SCWSigner';
import { WalletLinkSigner } from './walletlink/WalletLinkSigner';
import { Communicator } from ':core/communicator/Communicator';
import { ConfigMessage, MessageID, SignerType } from ':core/message';
<<<<<<< HEAD
import { AppMetadata, Preference, ProviderEventCallback } from ':core/provider/interface';
import type { BaseStorage } from ':util/BaseStorage';
import { ScopedStorage } from ':util/ScopedStorage';
=======
import { AppMetadata, Preference } from ':core/provider/interface';
import { ScopedAsyncStorage } from ':core/storage/ScopedAsyncStorage';
>>>>>>> 3497e2bd

const SIGNER_TYPE_KEY = 'SignerType';
const storage = new ScopedAsyncStorage('CBWSDK', 'SignerConfigurator');

export async function loadSignerType(): Promise<SignerType | null> {
  return (await storage.getItem(SIGNER_TYPE_KEY)) as SignerType;
}

export async function storeSignerType(signerType: SignerType): Promise<void> {
  return storage.setItem(SIGNER_TYPE_KEY, signerType);
}

export async function fetchSignerType(params: {
  communicator: Communicator;
  preference: Preference;
  metadata: AppMetadata; // for WalletLink
}): Promise<SignerType> {
  const { communicator, metadata } = params;
  listenForWalletLinkSessionRequest(communicator, metadata).catch(() => {});

  const request: ConfigMessage & { id: MessageID } = {
    id: crypto.randomUUID(),
    event: 'selectSignerType',
    data: params.preference,
  };
  const { data } = await communicator.postRequestAndWaitForResponse(request);
  return data as SignerType;
}

export async function createSigner(params: {
  signerType: SignerType;
  metadata: AppMetadata;
  communicator: Communicator;
<<<<<<< HEAD
  callback: ProviderEventCallback;
}): Signer {
  const { signerType, metadata, communicator, callback } = params;
=======
  updateListener: StateUpdateListener;
}): Promise<Signer> {
  const { signerType, metadata, communicator, updateListener } = params;
>>>>>>> 3497e2bd
  switch (signerType) {
    case 'scw': {
      return SCWSigner.createInstance({
        metadata,
        callback,
        communicator,
      });
    }
    case 'walletlink': {
      return new WalletLinkSigner({
        metadata,
        callback,
      });
    }
    case 'extension': {
      return new ExtensionSigner({
        metadata,
        callback,
      });
    }
  }
}

async function listenForWalletLinkSessionRequest(
  communicator: Communicator,
  metadata: AppMetadata
) {
  await communicator.onMessage<ConfigMessage>(({ event }) => event === 'WalletLinkSessionRequest');

  // temporary walletlink signer instance to handle WalletLinkSessionRequest
  // will revisit this when refactoring the walletlink signer
  const walletlink = new WalletLinkSigner({
    metadata,
  });

  // send wallet link session to popup
  communicator.postMessage({
    event: 'WalletLinkUpdate',
    data: { session: walletlink.getSession() },
  } as ConfigMessage);

  // wait for handshake to complete
  await walletlink.handshake();

  // send connected status to popup
  communicator.postMessage({
    event: 'WalletLinkUpdate',
    data: { connected: true },
  } as ConfigMessage);
}<|MERGE_RESOLUTION|>--- conflicted
+++ resolved
@@ -4,14 +4,8 @@
 import { WalletLinkSigner } from './walletlink/WalletLinkSigner';
 import { Communicator } from ':core/communicator/Communicator';
 import { ConfigMessage, MessageID, SignerType } from ':core/message';
-<<<<<<< HEAD
 import { AppMetadata, Preference, ProviderEventCallback } from ':core/provider/interface';
-import type { BaseStorage } from ':util/BaseStorage';
-import { ScopedStorage } from ':util/ScopedStorage';
-=======
-import { AppMetadata, Preference } from ':core/provider/interface';
 import { ScopedAsyncStorage } from ':core/storage/ScopedAsyncStorage';
->>>>>>> 3497e2bd
 
 const SIGNER_TYPE_KEY = 'SignerType';
 const storage = new ScopedAsyncStorage('CBWSDK', 'SignerConfigurator');
@@ -45,15 +39,9 @@
   signerType: SignerType;
   metadata: AppMetadata;
   communicator: Communicator;
-<<<<<<< HEAD
   callback: ProviderEventCallback;
-}): Signer {
+}): Promise<Signer> {
   const { signerType, metadata, communicator, callback } = params;
-=======
-  updateListener: StateUpdateListener;
-}): Promise<Signer> {
-  const { signerType, metadata, communicator, updateListener } = params;
->>>>>>> 3497e2bd
   switch (signerType) {
     case 'scw': {
       return SCWSigner.createInstance({
