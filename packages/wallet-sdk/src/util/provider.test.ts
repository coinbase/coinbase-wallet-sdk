--- conflicted
+++ resolved
@@ -1,8 +1,9 @@
-<<<<<<< HEAD
-import { checkErrorForInvalidRequestArgs, fetchRPCRequest } from './provider';
-=======
-import { CBWindow, checkErrorForInvalidRequestArgs, getCoinbaseInjectedProvider } from './provider';
->>>>>>> 41dfe39d
+import {
+  CBWindow,
+  checkErrorForInvalidRequestArgs,
+  fetchRPCRequest,
+  getCoinbaseInjectedProvider,
+} from './provider';
 import { standardErrors } from ':core/error';
 import { ProviderInterface } from ':core/provider/interface';
 
@@ -27,31 +28,31 @@
     data: args,
   });
 
-describe('fetchRPCRequest', () => {
-  it('should throw if the response has an error', async () => {
-    const response = { id: 1, result: null, error: standardErrors.rpc.invalidRequest() };
-    global.fetch = jest.fn().mockResolvedValue({
-      ok: true,
-      json: () => Promise.resolve(response),
-    });
-    await expect(
-      fetchRPCRequest({ method: 'foo', params: [] }, 'https://example.com')
-    ).rejects.toThrow(response.error);
-  });
-
-  it('should return the result if the response is successful', async () => {
-    const response = { id: 1, result: 'result', error: null };
-    global.fetch = jest.fn().mockResolvedValue({
-      ok: true,
-      json: () => Promise.resolve(response),
-    });
-    await expect(
-      fetchRPCRequest({ method: 'foo', params: [] }, 'https://example.com')
-    ).resolves.toBe(response.result);
-  });
-});
-
 describe('Utils', () => {
+  describe('fetchRPCRequest', () => {
+    it('should throw if the response has an error', async () => {
+      const response = { id: 1, result: null, error: standardErrors.rpc.invalidRequest() };
+      global.fetch = jest.fn().mockResolvedValue({
+        ok: true,
+        json: () => Promise.resolve(response),
+      });
+      await expect(
+        fetchRPCRequest({ method: 'foo', params: [] }, 'https://example.com')
+      ).rejects.toThrow(response.error);
+    });
+
+    it('should return the result if the response is successful', async () => {
+      const response = { id: 1, result: 'result', error: null };
+      global.fetch = jest.fn().mockResolvedValue({
+        ok: true,
+        json: () => Promise.resolve(response),
+      });
+      await expect(
+        fetchRPCRequest({ method: 'foo', params: [] }, 'https://example.com')
+      ).resolves.toBe(response.result);
+    });
+  });
+
   describe('getCoinbaseInjectedProvider', () => {
     describe('Extension Provider', () => {
       afterEach(() => {
