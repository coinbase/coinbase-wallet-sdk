<<<<<<< HEAD
import { Mock, vi } from 'vitest';

import { closePopup, openPopup } from './web.js';
import { standardErrors } from ':core/error/errors.js';
=======
import { NAME, VERSION } from 'src/sdk-info';

import { getCrossOriginOpenerPolicy } from './checkCrossOriginOpenerPolicy';
import { closePopup, openPopup } from './web';
import { standardErrors } from ':core/error';
>>>>>>> 8386209f

jest.mock('./checkCrossOriginOpenerPolicy');
(getCrossOriginOpenerPolicy as jest.Mock).mockReturnValue('null');

const mockOrigin = 'http://localhost';

describe('PopupManager', () => {
  beforeAll(() => {
    global.window = Object.create(window);
    Object.defineProperties(window, {
      innerWidth: { value: 1024 },
      innerHeight: { value: 768 },
      screenX: { value: 0 },
      screenY: { value: 0 },
<<<<<<< HEAD
      open: { value: vi.fn() },
      close: { value: vi.fn() },
=======
      open: { value: jest.fn() },
      close: { value: jest.fn() },
      location: { value: { origin: mockOrigin } },
>>>>>>> 8386209f
    });
  });

  afterEach(() => {
    vi.clearAllMocks();
  });

  it('should open a popup with correct settings and focus it', () => {
    const url = new URL('https://example.com');
    (window.open as Mock).mockReturnValue({ focus: vi.fn() });

    const popup = openPopup(url);

    expect(window.open).toHaveBeenNthCalledWith(
      1,
      url,
      'Smart Wallet',
      'width=420, height=540, left=302, top=114'
    );
    expect(popup.focus).toHaveBeenCalledTimes(1);

    expect(url.searchParams.get('sdkName')).toBe(NAME);
    expect(url.searchParams.get('sdkVersion')).toBe(VERSION);
    expect(url.searchParams.get('origin')).toBe(mockOrigin);
    expect(url.searchParams.get('coop')).toBe('null');
  });

  it('should throw an error if popup fails to open', () => {
    (window.open as Mock).mockReturnValue(null);

    expect(() => openPopup(new URL('https://example.com'))).toThrow(
      standardErrors.rpc.internal('Pop up window failed to open')
    );
  });

  it('should close an open popup window', () => {
    const mockPopup = { close: vi.fn(), closed: false } as any as Window;

    closePopup(mockPopup);

    expect(mockPopup.close).toHaveBeenCalledTimes(1);
  });
});<|MERGE_RESOLUTION|>--- conflicted
+++ resolved
@@ -1,18 +1,13 @@
-<<<<<<< HEAD
 import { Mock, vi } from 'vitest';
 
+import { NAME, VERSION } from 'src/sdk-info.js';
+
+import { getCrossOriginOpenerPolicy } from './checkCrossOriginOpenerPolicy.js';
 import { closePopup, openPopup } from './web.js';
 import { standardErrors } from ':core/error/errors.js';
-=======
-import { NAME, VERSION } from 'src/sdk-info';
 
-import { getCrossOriginOpenerPolicy } from './checkCrossOriginOpenerPolicy';
-import { closePopup, openPopup } from './web';
-import { standardErrors } from ':core/error';
->>>>>>> 8386209f
-
-jest.mock('./checkCrossOriginOpenerPolicy');
-(getCrossOriginOpenerPolicy as jest.Mock).mockReturnValue('null');
+vi.mock('./checkCrossOriginOpenerPolicy');
+(getCrossOriginOpenerPolicy as Mock).mockReturnValue('null');
 
 const mockOrigin = 'http://localhost';
 
@@ -24,14 +19,9 @@
       innerHeight: { value: 768 },
       screenX: { value: 0 },
       screenY: { value: 0 },
-<<<<<<< HEAD
       open: { value: vi.fn() },
       close: { value: vi.fn() },
-=======
-      open: { value: jest.fn() },
-      close: { value: jest.fn() },
       location: { value: { origin: mockOrigin } },
->>>>>>> 8386209f
     });
   });
 
