<<<<<<< HEAD
import { LIB_VERSION } from '../version.js';
import { standardErrors } from ':core/error/errors.js';
import {
  ConstructorOptions,
  ProviderInterface,
  RequestArguments,
} from ':core/provider/interface.js';
=======
import { NAME, VERSION } from '../sdk-info';
import { standardErrors } from ':core/error';
import { ConstructorOptions, ProviderInterface, RequestArguments } from ':core/provider/interface';
>>>>>>> 8386209f

export async function fetchRPCRequest(request: RequestArguments, rpcUrl: string) {
  const requestBody = {
    ...request,
    jsonrpc: '2.0',
    id: crypto.randomUUID(),
  };
  const res = await window.fetch(rpcUrl, {
    method: 'POST',
    body: JSON.stringify(requestBody),
    mode: 'cors',
    headers: {
      'Content-Type': 'application/json',
      'X-Cbw-Sdk-Version': VERSION,
      'X-Cbw-Sdk-Platform': NAME,
    },
  });
  const { result, error } = await res.json();
  if (error) throw error;
  return result;
}

export interface CBWindow {
  top: CBWindow;
  ethereum?: CBInjectedProvider;
  coinbaseWalletExtension?: CBInjectedProvider;
}

export interface CBInjectedProvider extends ProviderInterface {
  isCoinbaseBrowser?: boolean;
  setAppInfo?: (...args: unknown[]) => unknown;
}

function getCoinbaseInjectedLegacyProvider(): CBInjectedProvider | undefined {
  const window = globalThis as CBWindow;
  return window.coinbaseWalletExtension;
}

function getInjectedEthereum(): CBInjectedProvider | undefined {
  try {
    const window = globalThis as CBWindow;
    return window.ethereum ?? window.top?.ethereum;
  } catch {
    return undefined;
  }
}

export function getCoinbaseInjectedProvider({
  metadata,
  preference,
}: Readonly<ConstructorOptions>): ProviderInterface | undefined {
  if (preference.options !== 'smartWalletOnly') {
    const extension = getCoinbaseInjectedLegacyProvider();
    if (extension) {
      const { appName, appLogoUrl, appChainIds } = metadata;
      extension.setAppInfo?.(appName, appLogoUrl, appChainIds);
      return extension;
    }
  }

  const ethereum = getInjectedEthereum();
  if (ethereum?.isCoinbaseBrowser) {
    return ethereum;
  }

  return undefined;
}

/**
 * Validates the arguments for an invalid request and returns an error if any validation fails.
 * Valid request args are defined here: https://eips.ethereum.org/EIPS/eip-1193#request
 * @param args The request arguments to validate.
 * @returns An error object if the arguments are invalid, otherwise undefined.
 */
export function checkErrorForInvalidRequestArgs(args: unknown): asserts args is RequestArguments {
  if (!args || typeof args !== 'object' || Array.isArray(args)) {
    throw standardErrors.rpc.invalidParams({
      message: 'Expected a single, non-array, object argument.',
      data: args,
    });
  }

  const { method, params } = args as RequestArguments;

  if (typeof method !== 'string' || method.length === 0) {
    throw standardErrors.rpc.invalidParams({
      message: "'args.method' must be a non-empty string.",
      data: args,
    });
  }

  if (
    params !== undefined &&
    !Array.isArray(params) &&
    (typeof params !== 'object' || params === null)
  ) {
    throw standardErrors.rpc.invalidParams({
      message: "'args.params' must be an object or array if provided.",
      data: args,
    });
  }

  switch (method) {
    case 'eth_sign':
    case 'eth_signTypedData_v2':
    case 'eth_subscribe':
    case 'eth_unsubscribe':
      throw standardErrors.provider.unsupportedMethod();
  }
}<|MERGE_RESOLUTION|>--- conflicted
+++ resolved
@@ -1,16 +1,10 @@
-<<<<<<< HEAD
-import { LIB_VERSION } from '../version.js';
+import { NAME, VERSION } from '../sdk-info.js';
 import { standardErrors } from ':core/error/errors.js';
 import {
   ConstructorOptions,
   ProviderInterface,
   RequestArguments,
 } from ':core/provider/interface.js';
-=======
-import { NAME, VERSION } from '../sdk-info';
-import { standardErrors } from ':core/error';
-import { ConstructorOptions, ProviderInterface, RequestArguments } from ':core/provider/interface';
->>>>>>> 8386209f
 
 export async function fetchRPCRequest(request: RequestArguments, rpcUrl: string) {
   const requestBody = {
