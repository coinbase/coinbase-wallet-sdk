import { CoinbaseWalletProvider } from './CoinbaseWalletProvider';
import { standardErrorCodes, standardErrors } from './core/error';
import * as util from './sign/util';
import { ProviderEventCallback, RequestArguments } from ':core/provider/interface';
import { AddressString } from ':core/type';

function createProvider() {
  return new CoinbaseWalletProvider({
    metadata: { appName: 'Test App', appLogoUrl: null, appChainIds: [1] },
    preference: { options: 'all' },
  });
}

const mockHandshake = jest.fn();
const mockRequest = jest.fn();
const mockDisconnect = jest.fn();
const mockFetchSignerType = jest.spyOn(util, 'fetchSignerType');
const mockStoreSignerType = jest.spyOn(util, 'storeSignerType');
const mockLoadSignerType = jest.spyOn(util, 'loadSignerType');

let provider: CoinbaseWalletProvider;
let callback: ProviderEventCallback;

beforeEach(() => {
  jest.resetAllMocks();
<<<<<<< HEAD
  jest.spyOn(util, 'createSigner').mockImplementation((params) => {
    callback = params.callback;
=======
  jest.spyOn(util, 'createSigner').mockImplementation(async (params) => {
    updateListener = params.updateListener;
>>>>>>> 3497e2bd
    return {
      accounts: [AddressString('0x123')],
      chainId: 1,
      handshake: mockHandshake,
      request: mockRequest,
      disconnect: mockDisconnect,
    };
  });

  provider = createProvider();
});

describe('Event handling', () => {
  it('should emit connect on eth_requestAccounts request', async () => {
    const connectListener = jest.fn();
    provider.on('connect', connectListener);

    await provider.request({ method: 'eth_requestAccounts' });
    expect(connectListener).toHaveBeenCalledWith({ chainId: '0x1' });
  });

  it('emits disconnect event on user initiated disconnection', async () => {
    const disconnectListener = jest.fn();
    provider.on('disconnect', disconnectListener);

    await provider.disconnect();

    expect(disconnectListener).toHaveBeenCalledWith(
      standardErrors.provider.disconnected('User initiated disconnection')
    );
  });

  it('should emit chainChanged event on chainId change', async () => {
    const chainChangedListener = jest.fn();
    provider.on('chainChanged', chainChangedListener);

    await provider.request({ method: 'eth_requestAccounts' });
    callback('chainChanged', '0x1');

    expect(chainChangedListener).toHaveBeenCalledWith('0x1');
  });

  it('should emit accountsChanged event on account change', async () => {
    const accountsChangedListener = jest.fn();
    provider.on('accountsChanged', accountsChangedListener);

    await provider.request({ method: 'eth_requestAccounts' });
    callback('accountsChanged', ['0x123']);

    expect(accountsChangedListener).toHaveBeenCalledWith(['0x123']);
  });
});

describe('Request Handling', () => {
  it('returns default chain id even without signer set up', async () => {
    expect(provider.request({ method: 'eth_chainId' })).resolves.toBe('0x1');
    expect(provider.request({ method: 'net_version' })).resolves.toBe(1);
  });

  it('throws error when handling invalid request', async () => {
    await expect(provider.request({} as RequestArguments)).rejects.toThrowEIPError(
      standardErrorCodes.rpc.invalidParams,
      "'args.method' must be a non-empty string."
    );
  });

  it('throws error for requests with unsupported or deprecated method', async () => {
    const deprecated = ['eth_sign', 'eth_signTypedData_v2'];
    const unsupported = ['eth_subscribe', 'eth_unsubscribe'];

    for (const method of [...deprecated, ...unsupported]) {
      await expect(provider.request({ method })).rejects.toThrowEIPError(
        standardErrorCodes.provider.unsupportedMethod
      );
    }
  });
});

describe('Signer configuration', () => {
  it('should complete signerType selection correctly', async () => {
    mockFetchSignerType.mockResolvedValue('scw');

    await provider.request({ method: 'eth_requestAccounts' });
    expect(mockHandshake).toHaveBeenCalledWith();
  });

  it('should support enable', async () => {
    mockFetchSignerType.mockResolvedValue('scw');
    jest.spyOn(console, 'warn').mockImplementation();

    await provider.enable();
    expect(mockHandshake).toHaveBeenCalledWith();
  });

  it('should throw error if signer selection failed', async () => {
    const error = new Error('Signer selection failed');
    mockFetchSignerType.mockRejectedValue(error);

    await expect(provider.request({ method: 'eth_requestAccounts' })).rejects.toThrowEIPError(
      standardErrorCodes.rpc.internal,
      error.message
    );
    expect(mockHandshake).not.toHaveBeenCalled();
    expect(mockStoreSignerType).not.toHaveBeenCalled();
  });

  it('should not store signer type unless handshake is successful', async () => {
    const error = new Error('Handshake failed');
    mockFetchSignerType.mockResolvedValue('scw');
    mockHandshake.mockRejectedValue(error);

    await expect(provider.request({ method: 'eth_requestAccounts' })).rejects.toThrowEIPError(
      standardErrorCodes.rpc.internal,
      error.message
    );
    expect(mockHandshake).toHaveBeenCalled();
    expect(mockStoreSignerType).not.toHaveBeenCalled();
  });

  it('should load signer from storage when available', async () => {
    mockLoadSignerType.mockReturnValue(Promise.resolve('scw'));
    const providerLoadedFromStorage = createProvider();

    await providerLoadedFromStorage.request({ method: 'eth_requestAccounts' });
    expect(mockHandshake).not.toHaveBeenCalled();

    const request = { method: 'personal_sign', params: ['0x123', '0xdeadbeef'] };
    await providerLoadedFromStorage.request(request);
    expect(mockRequest).toHaveBeenCalledWith(request);

    await providerLoadedFromStorage.disconnect();
    expect(mockDisconnect).toHaveBeenCalled();
  });

  it('should throw error if signer is not initialized', async () => {
    await expect(provider.request({ method: 'personal_sign' })).rejects.toThrowEIPError(
      standardErrorCodes.provider.unauthorized,
      `Must call 'eth_requestAccounts' before other methods`
    );
  });

  it('should call signer.disconnect on provider disconnect', async () => {
    await provider.request({ method: 'eth_requestAccounts' });

    await provider.disconnect();
    expect(mockDisconnect).toHaveBeenCalled();
  });
});<|MERGE_RESOLUTION|>--- conflicted
+++ resolved
@@ -23,13 +23,8 @@
 
 beforeEach(() => {
   jest.resetAllMocks();
-<<<<<<< HEAD
-  jest.spyOn(util, 'createSigner').mockImplementation((params) => {
+  jest.spyOn(util, 'createSigner').mockImplementation(async (params) => {
     callback = params.callback;
-=======
-  jest.spyOn(util, 'createSigner').mockImplementation(async (params) => {
-    updateListener = params.updateListener;
->>>>>>> 3497e2bd
     return {
       accounts: [AddressString('0x123')],
       chainId: 1,
