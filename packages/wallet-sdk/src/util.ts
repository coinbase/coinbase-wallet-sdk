// Copyright (c) 2018-2022 Coinbase, Inc. <https://www.coinbase.com/>
// Licensed under the Apache License, version 2.0

<<<<<<< HEAD
import BN from "bn.js";

import { standardErrors } from "./errors";
import {
  AddressString,
  BigIntString,
  HexString,
  IntNumber,
  RegExpString,
} from "./types";
=======
import BN from 'bn.js';
import { stringify } from 'qs';

import { standardErrors } from './errors';
import { AddressString, BigIntString, HexString, IntNumber, RegExpString } from './types';
>>>>>>> c69a47e9

const INT_STRING_REGEX = /^[0-9]*$/;
const HEXADECIMAL_STRING_REGEX = /^[a-f0-9]*$/;

/**
 * @param length number of bytes
 */
export function randomBytesHex(length: number): string {
  return uint8ArrayToHex(crypto.getRandomValues(new Uint8Array(length)));
}

export function uint8ArrayToHex(value: Uint8Array) {
  return [...value].map((b) => b.toString(16).padStart(2, '0')).join('');
}

export function hexStringToUint8Array(hexString: string): Uint8Array {
  return new Uint8Array(hexString.match(/.{1,2}/g)!.map((byte) => parseInt(byte, 16)));
}

export function hexStringFromBuffer(buf: Buffer, includePrefix = false): HexString {
  const hex = buf.toString('hex');
  return HexString(includePrefix ? `0x${hex}` : hex);
}

export function bigIntStringFromBN(bn: BN): BigIntString {
  return BigIntString(bn.toString(10));
}

export function intNumberFromHexString(hex: HexString): IntNumber {
  return IntNumber(new BN(ensureEvenLengthHexString(hex, false), 16).toNumber());
}

export function hexStringFromIntNumber(num: IntNumber): HexString {
  return HexString(`0x${new BN(num).toString(16)}`);
}

export function has0xPrefix(str: string): boolean {
  return str.startsWith('0x') || str.startsWith('0X');
}

export function strip0x(hex: string): string {
  if (has0xPrefix(hex)) {
    return hex.slice(2);
  }
  return hex;
}

export function prepend0x(hex: string): string {
  if (has0xPrefix(hex)) {
    return `0x${hex.slice(2)}`;
  }
  return `0x${hex}`;
}

export function isHexString(hex: unknown): hex is HexString {
  if (typeof hex !== 'string') {
    return false;
  }
  const s = strip0x(hex).toLowerCase();
  return HEXADECIMAL_STRING_REGEX.test(s);
}

export function ensureHexString(hex: unknown, includePrefix = false): HexString {
  if (typeof hex === 'string') {
    const s = strip0x(hex).toLowerCase();
    if (HEXADECIMAL_STRING_REGEX.test(s)) {
      return HexString(includePrefix ? `0x${s}` : s);
    }
  }
  throw standardErrors.rpc.invalidParams(`"${String(hex)}" is not a hexadecimal string`);
}

export function ensureEvenLengthHexString(hex: unknown, includePrefix = false): HexString {
  let h = ensureHexString(hex, false);
  if (h.length % 2 === 1) {
    h = HexString(`0${h}`);
  }
  return includePrefix ? HexString(`0x${h}`) : h;
}

export function ensureAddressString(str: unknown): AddressString {
  if (typeof str === 'string') {
    const s = strip0x(str).toLowerCase();
    if (isHexString(s) && s.length === 40) {
      return AddressString(prepend0x(s));
    }
  }
  throw standardErrors.rpc.invalidParams(`Invalid Ethereum address: ${String(str)}`);
}

export function ensureBuffer(str: unknown): Buffer {
  if (Buffer.isBuffer(str)) {
    return str;
  }
  if (typeof str === 'string') {
    if (isHexString(str)) {
      const s = ensureEvenLengthHexString(str, false);
      return Buffer.from(s, 'hex');
    }
    return Buffer.from(str, 'utf8');
  }
  throw standardErrors.rpc.invalidParams(`Not binary data: ${String(str)}`);
}

export function ensureIntNumber(num: unknown): IntNumber {
  if (typeof num === 'number' && Number.isInteger(num)) {
    return IntNumber(num);
  }
  if (typeof num === 'string') {
    if (INT_STRING_REGEX.test(num)) {
      return IntNumber(Number(num));
    }
    if (isHexString(num)) {
      return IntNumber(new BN(ensureEvenLengthHexString(num, false), 16).toNumber());
    }
  }
  throw standardErrors.rpc.invalidParams(`Not an integer: ${String(num)}`);
}

export function ensureRegExpString(regExp: unknown): RegExpString {
  if (regExp instanceof RegExp) {
    return RegExpString(regExp.toString());
  }
  throw standardErrors.rpc.invalidParams(`Not a RegExp: ${String(regExp)}`);
}

export function ensureBN(val: unknown): BN {
  if (val !== null && (BN.isBN(val) || isBigNumber(val))) {
    return new BN((val as any).toString(10), 10);
  }
  if (typeof val === 'number') {
    return new BN(ensureIntNumber(val));
  }
  if (typeof val === 'string') {
    if (INT_STRING_REGEX.test(val)) {
      return new BN(val, 10);
    }
    if (isHexString(val)) {
      return new BN(ensureEvenLengthHexString(val, false), 16);
    }
  }
  throw standardErrors.rpc.invalidParams(`Not an integer: ${String(val)}`);
}

export function ensureParsedJSONObject<T extends object>(val: unknown): T {
  if (typeof val === 'string') {
    return JSON.parse(val) as T;
  }

  if (typeof val === 'object') {
    return val as T;
  }

  throw standardErrors.rpc.invalidParams(`Not a JSON string or an object: ${String(val)}`);
}

export function isBigNumber(val: unknown): boolean {
  if (val == null || typeof (val as any).constructor !== 'function') {
    return false;
  }
  const { constructor } = val as any;
  return typeof constructor.config === 'function' && typeof constructor.EUCLID === 'number';
}

export function range(start: number, stop: number): number[] {
  return Array.from({ length: stop - start }, (_, i) => start + i);
}

export function getFavicon(): string | null {
  const el =
    document.querySelector('link[sizes="192x192"]') ||
    document.querySelector('link[sizes="180x180"]') ||
    document.querySelector('link[rel="icon"]') ||
    document.querySelector('link[rel="shortcut icon"]');

  const { protocol, host } = document.location;
  const href = el ? el.getAttribute('href') : null;
  if (!href || href.startsWith('javascript:') || href.startsWith('vbscript:')) {
    return null;
  }
  if (href.startsWith('http://') || href.startsWith('https://') || href.startsWith('data:')) {
    return href;
  }
  if (href.startsWith('//')) {
    return protocol + href;
  }
  return `${protocol}//${host}${href}`;
}

export function createQrUrl(
  sessionId: string,
  sessionSecret: string,
  serverUrl: string,
  isParentConnection: boolean,
  version: string,
  chainId: number
): string {
<<<<<<< HEAD
  const sessionIdKey = isParentConnection ? "parent-id" : "id";
  const query = {
=======
  const sessionIdKey = isParentConnection ? 'parent-id' : 'id';

  const query: string = stringify({
>>>>>>> c69a47e9
    [sessionIdKey]: sessionId,
    secret: sessionSecret,
    server: serverUrl,
    v: version,
    chainId,
  };

  const qrUrl = `${serverUrl}/#/link?${Object.keys(query)
    .map(key => `${key}=${encodeURIComponent(query[key])}`)
    .join("&")}`;

  return qrUrl;
}

export function isInIFrame(): boolean {
  try {
    return window.frameElement !== null;
  } catch (e) {
    return false;
  }
}

export function getLocation(): Location {
  try {
    if (isInIFrame() && window.top) {
      return window.top.location;
    }
    return window.location;
  } catch (e) {
    return window.location;
  }
}

export function isMobileWeb(): boolean {
  return /Android|webOS|iPhone|iPad|iPod|BlackBerry|IEMobile|Opera Mini/i.test(
    window?.navigator?.userAgent
  );
}<|MERGE_RESOLUTION|>--- conflicted
+++ resolved
@@ -1,24 +1,10 @@
 // Copyright (c) 2018-2022 Coinbase, Inc. <https://www.coinbase.com/>
 // Licensed under the Apache License, version 2.0
 
-<<<<<<< HEAD
-import BN from "bn.js";
-
-import { standardErrors } from "./errors";
-import {
-  AddressString,
-  BigIntString,
-  HexString,
-  IntNumber,
-  RegExpString,
-} from "./types";
-=======
 import BN from 'bn.js';
-import { stringify } from 'qs';
 
 import { standardErrors } from './errors';
 import { AddressString, BigIntString, HexString, IntNumber, RegExpString } from './types';
->>>>>>> c69a47e9
 
 const INT_STRING_REGEX = /^[0-9]*$/;
 const HEXADECIMAL_STRING_REGEX = /^[a-f0-9]*$/;
@@ -216,14 +202,9 @@
   version: string,
   chainId: number
 ): string {
-<<<<<<< HEAD
-  const sessionIdKey = isParentConnection ? "parent-id" : "id";
+  const sessionIdKey = isParentConnection ? 'parent-id' : 'id';
+
   const query = {
-=======
-  const sessionIdKey = isParentConnection ? 'parent-id' : 'id';
-
-  const query: string = stringify({
->>>>>>> c69a47e9
     [sessionIdKey]: sessionId,
     secret: sessionSecret,
     server: serverUrl,
