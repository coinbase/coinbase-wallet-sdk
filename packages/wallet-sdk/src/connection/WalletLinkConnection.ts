--- conflicted
+++ resolved
@@ -1,22 +1,17 @@
 // Copyright (c) 2018-2023 Coinbase, Inc. <https://www.coinbase.com/>
 // Licensed under the Apache License, version 2.0
-<<<<<<< HEAD
-
-import { BehaviorSubject, iif, Observable, of, Subscription, throwError, timer } from 'rxjs';
-=======
+
 import {
   BehaviorSubject,
   iif,
   merge,
   Observable,
   of,
-  ReplaySubject,
   Subject,
   Subscription,
   throwError,
   timer,
-} from "rxjs";
->>>>>>> 20d7e56d
+} from 'rxjs';
 import {
   catchError,
   delay,
@@ -72,7 +67,7 @@
   private nextReqId = IntNumber(1);
   private connectedSubject = new BehaviorSubject(false);
   private linkedSubject = new BehaviorSubject(false);
-<<<<<<< HEAD
+  private unseenEventsSubject = new Subject<ServerMessageEvent>();
 
   private sessionConfigListener?: (_: SessionConfig) => void;
   setSessionConfigListener(listener: (_: SessionConfig) => void): void {
@@ -92,10 +87,6 @@
   setIncomingEventListener(listener: (_: ServerMessageEvent) => void): void {
     this.subscribeIncomingEvent(listener);
   }
-=======
-  private sessionConfigSubject = new ReplaySubject<SessionConfig>(1);
-  private unseenEventsSubject = new Subject<ServerMessageEvent>();
->>>>>>> 20d7e56d
 
   /**
    * Constructor
@@ -232,19 +223,17 @@
 
     // mark unseen events as seen
     this.subscriptions.add(
-      this.unseenEventsSubject.subscribe(e => {
+      this.unseenEventsSubject.subscribe((e) => {
         const credentials = `${this.sessionId}:${this.sessionKey}`;
         const auth = `Basic ${btoa(credentials)}`;
 
         fetch(`${this.linkAPIUrl}/events/${e.eventId}/seen`, {
-          method: "POST",
+          method: 'POST',
           headers: {
             Authorization: auth,
           },
-        }).catch(error =>
-          console.error("Unabled to mark event as failed:", error),
-        );
-      }),
+        }).catch((error) => console.error('Unabled to mark event as failed:', error));
+      })
     );
   }
 
@@ -321,12 +310,11 @@
   /**
    * Subscribe to incoming Event messages
    */
-<<<<<<< HEAD
   private incomingEventSub?: Subscription;
   private subscribeIncomingEvent(listener: (_: ServerMessageEvent) => void): void {
     this.incomingEventSub?.unsubscribe();
 
-    this.incomingEventSub = this.ws.incomingJSONData$
+    this.incomingEventSub = merge(this.ws.incomingJSONData$, this.unseenEventsSubject)
       .pipe(
         filter((m) => {
           if (m.type !== 'Event') {
@@ -345,24 +333,6 @@
       .subscribe((m) => {
         listener(m);
       });
-=======
-  public get incomingEvent$(): Observable<ServerMessageEvent> {
-    return merge(this.ws.incomingJSONData$, this.unseenEventsSubject).pipe(
-      filter(m => {
-        if (m.type !== "Event") {
-          return false;
-        }
-        const sme = m as ServerMessageEvent;
-        return (
-          typeof sme.sessionId === "string" &&
-          typeof sme.eventId === "string" &&
-          typeof sme.event === "string" &&
-          typeof sme.data === "string"
-        );
-      }),
-      map(m => m as ServerMessageEvent),
-    );
->>>>>>> 20d7e56d
   }
 
   public async checkUnseenEvents() {
@@ -379,7 +349,7 @@
       const { events, error } = (await response.json()) as {
         events?: {
           id: string;
-          event: "Web3Request" | "Web3Response" | "Web3RequestCanceled";
+          event: 'Web3Request' | 'Web3Response' | 'Web3RequestCanceled';
           data: string;
         }[];
         timestamp: number;
@@ -392,15 +362,15 @@
 
       const responseEvents: ServerMessageEvent[] =
         events
-          ?.filter(e => e.event === "Web3Response")
-          .map(e => ({
-            type: "Event",
+          ?.filter((e) => e.event === 'Web3Response')
+          .map((e) => ({
+            type: 'Event',
             sessionId: this.sessionId,
             eventId: e.id,
             event: e.event,
             data: e.data,
           })) ?? [];
-      responseEvents.forEach(e => this.unseenEventsSubject.next(e));
+      responseEvents.forEach((e) => this.unseenEventsSubject.next(e));
     } else {
       throw new Error(`Check unseen events failed: ${response.status}`);
     }
