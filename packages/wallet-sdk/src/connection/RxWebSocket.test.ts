import WS from 'jest-websocket-mock';
import { Observable } from 'rxjs';

import { ConnectionState, RxWebSocket } from './RxWebSocket';

describe('RxWebSocket', () => {
  let server: WS;
  let rxWS: RxWebSocket;
  beforeEach(() => {
    server = new WS('ws://localhost:1234');
    rxWS = new RxWebSocket('http://localhost:1234');
  });

  afterEach(() => {
    WS.clean();
  });

  describe('is connected', () => {
    test('@connect & @disconnect', async () => {
      const client = rxWS.connect();

      expect(client).toBeInstanceOf(Observable);
      await client.toPromise();
      await server.connected;

      // @ts-expect-error test private methods
      expect(rxWS.webSocket).toBeInstanceOf(WebSocket);
      // @ts-expect-error test private methods
      rxWS.connectionStateSubject
        .subscribe({
          next: (val) => {
            //  Connected state
            expect(val).toEqual(ConnectionState.CONNECTED);
          },
          closed: (val: ConnectionState) => {
            //  Disconnected state
            expect(val).toEqual(ConnectionState.DISCONNECTED);
          },
        })
        .unsubscribe();

      // Sends data
      const webSocketSendMock = jest
        .spyOn(WebSocket.prototype, 'send')
        .mockImplementation(() => {});

      rxWS.sendData('data');
      expect(webSocketSendMock).toHaveBeenCalledWith('data');

      // Disconnects
      rxWS.disconnect();
      // @ts-expect-error test private methods
      expect(rxWS.webSocket).toBe(null);
    });

    test('@connectionState$ & @incomingData$', () => {
      expect(rxWS.connectionState$).toBeInstanceOf(Observable);
      expect(rxWS.incomingData$).toBeInstanceOf(Observable);
    });

    test('@incomingJSONData$', () => {
      expect(rxWS.incomingJSONData$).toBeInstanceOf(Observable);
    });

    describe('errors & event listeners', () => {
      afterEach(() => rxWS.disconnect());

      test('@connect throws error when connecting again', async () => {
        const client = rxWS.connect();
        await client.toPromise();

        await expect(rxWS.connect().toPromise()).rejects.toThrow('webSocket object is not null');
      });

      test('@connect throws error & fails to set websocket instance', async () => {
        const errorConnect = new RxWebSocket('');

        await expect(errorConnect.connect().toPromise()).rejects.toThrow(
          "Failed to construct 'WebSocket': 1 argument required, but only 0 present."
        );
      });

      test('onclose event throws error', async () => {
        const client = rxWS.connect();
        await client.toPromise();
        await server.connected;
        server.error();

        await expect(rxWS.connect().toPromise()).rejects.toThrow('websocket error 1000: ');
      });

      test('onmessage event emits message', async () => {
        const client = rxWS.connect();
        await client.toPromise();
        await server.connected;

        // @ts-expect-error test private methods
        rxWS.incomingDataSubject.subscribe((val) => expect(val).toEqual('hello world'));
        server.send('hello world');
      });
    });
  });

<<<<<<< HEAD
  describe('is not connected', () => {
    test('sendData error', () => {
      expect(() => rxWS.sendData('data')).toThrowError('websocket is not connected');
    });

    test('disconnect returns', () => {
=======
  describe("is not connected", () => {
    test("disconnect returns", () => {
>>>>>>> 20d7e56d
      const webSocketCloseMock = jest
        .spyOn(WebSocket.prototype, 'close')
        .mockImplementation(() => {});

      rxWS.disconnect();
      expect(webSocketCloseMock).not.toBeCalled();
    });
  });
});<|MERGE_RESOLUTION|>--- conflicted
+++ resolved
@@ -101,17 +101,8 @@
     });
   });
 
-<<<<<<< HEAD
   describe('is not connected', () => {
-    test('sendData error', () => {
-      expect(() => rxWS.sendData('data')).toThrowError('websocket is not connected');
-    });
-
     test('disconnect returns', () => {
-=======
-  describe("is not connected", () => {
-    test("disconnect returns", () => {
->>>>>>> 20d7e56d
       const webSocketCloseMock = jest
         .spyOn(WebSocket.prototype, 'close')
         .mockImplementation(() => {});
