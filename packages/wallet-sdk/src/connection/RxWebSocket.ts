// Copyright (c) 2018-2023 Coinbase, Inc. <https://www.coinbase.com/>
// Licensed under the Apache License, version 2.0

import { BehaviorSubject, empty, Observable, of, Subject, throwError } from 'rxjs';
import { flatMap, take } from 'rxjs/operators';

export enum ConnectionState {
  DISCONNECTED,
  CONNECTING,
  CONNECTED,
}

/**
 * Rx-ified WebSocket
 */
export class RxWebSocket<T = object> {
  private readonly url: string;
  private webSocket: WebSocket | null = null;
  private connectionStateSubject = new BehaviorSubject<ConnectionState>(
    ConnectionState.DISCONNECTED
  );
  private incomingDataSubject = new Subject<string>();
  private pendingData: string[] = [];

  /**
   * Constructor
   * @param url WebSocket server URL
   * @param [WebSocketClass] Custom WebSocket implementation
   */
  constructor(
    url: string,
    private readonly WebSocketClass: typeof WebSocket = WebSocket
  ) {
    this.url = url.replace(/^http/, 'ws');
  }

  /**
   * Make a websocket connection
   * @returns an Observable that completes when connected
   */
  public connect(): Observable<void> {
    if (this.webSocket) {
      return throwError(new Error('webSocket object is not null'));
    }
    return new Observable<void>((obs) => {
      let webSocket: WebSocket;
      try {
        this.webSocket = webSocket = new this.WebSocketClass(this.url);
      } catch (err) {
        obs.error(err);
        return;
      }
      this.connectionStateSubject.next(ConnectionState.CONNECTING);
      webSocket.onclose = (evt) => {
        this.clearWebSocket();
        obs.error(new Error(`websocket error ${evt.code}: ${evt.reason}`));
        this.connectionStateSubject.next(ConnectionState.DISCONNECTED);
      };
      webSocket.onopen = (_) => {
        obs.next();
        obs.complete();
        this.connectionStateSubject.next(ConnectionState.CONNECTED);

        if (this.pendingData.length > 0) {
          const pending = [...this.pendingData];
          pending.forEach(data => this.sendData(data));
          this.pendingData = [];
        }
      };
      webSocket.onmessage = (evt) => {
        this.incomingDataSubject.next(evt.data as string);
      };
    }).pipe(take(1));
  }

  /**
   * Disconnect from server
   */
  public disconnect(): void {
    const { webSocket } = this;
    if (!webSocket) {
      return;
    }
    this.clearWebSocket();
    this.connectionStateSubject.next(ConnectionState.DISCONNECTED);
    try {
      webSocket.close();
    } catch {
      // noop
    }
  }

  /**
   * Emit current connection state and subsequent changes
   * @returns an Observable for the connection state
   */
  public get connectionState$(): Observable<ConnectionState> {
    return this.connectionStateSubject.asObservable();
  }

  /**
   * Emit incoming data from server
   * @returns an Observable for the data received
   */
  public get incomingData$(): Observable<string> {
    return this.incomingDataSubject.asObservable();
  }

  /**
   * Emit incoming JSON data from server. non-JSON data are ignored
   * @returns an Observable for parsed JSON data
   */
  public get incomingJSONData$(): Observable<T> {
    return this.incomingData$.pipe(
      flatMap((m) => {
        let j: any;
        try {
          j = JSON.parse(m);
        } catch (err) {
          return empty();
        }
        return of(j);
      })
    );
  }

  /**
   * Send data to server
   * @param data text to send
   */
  public sendData(data: string): void {
    const { webSocket } = this;
    if (!webSocket) {
<<<<<<< HEAD
      throw new Error('websocket is not connected');
=======
      this.pendingData.push(data);
      this.connect().subscribe();
      return;
>>>>>>> 20d7e56d
    }
    webSocket.send(data);
  }

  private clearWebSocket(): void {
    const { webSocket } = this;
    if (!webSocket) {
      return;
    }
    this.webSocket = null;
    webSocket.onclose = null;
    webSocket.onerror = null;
    webSocket.onmessage = null;
    webSocket.onopen = null;
  }
}<|MERGE_RESOLUTION|>--- conflicted
+++ resolved
@@ -131,13 +131,9 @@
   public sendData(data: string): void {
     const { webSocket } = this;
     if (!webSocket) {
-<<<<<<< HEAD
-      throw new Error('websocket is not connected');
-=======
       this.pendingData.push(data);
       this.connect().subscribe();
       return;
->>>>>>> 20d7e56d
     }
     webSocket.send(data);
   }
