# Coinbase Wallet SDK

Coinbase Wallet SDK (formerly WalletLink) lets developers connect their dapps to Coinbase Wallet
on both mobile web (for iOS and Android) and desktop: 

- **Mobile**: Users can connect to your mobile web dapp through a deeplink to the 
dapp browser in Coinbase Wallet Mobile App.

- **Desktop**: Users can connect to your desktop app with a QR code in the 
Coinbase Wallet Mobile App or with the Coinbase Wallet Chrome Extension.

Wallet SDK is open-source and uses minimal dependencies for maximum security 
and no code bloat. Simply drop a few lines of code into your dapp and Wallet 
SDK takes care of the rest. 

## Installing and Upgrading

> Coinbase Wallet SDK was previously known as WalletLink. The installation 
package is named `walletlink`. 

### Installing Wallet SDK


Install Coinbase Wallet SDK with yarn or npm. 

#### Yarn

1. Check available versions of Wallet SDK.

```shell
yarn info walletlink versions
```

2. Install a specific version or the latest version.

```shell
#yarn add walletlink@2.4.7
yarn add walletlink
```

3. Check your installed version. 

```shell
yarn list walletlink
```

#### Npm

1. Check available versions of Wallet SDK.

```shell
npm view walletlink versions
```

2. Install a specific version or the latest version.

```shell
#npm install walletlink@2.4.7
npm install walletlink
```

3. Check your installed version. 

```shell
npm list walletlink
```

### Upgrading Wallet SDK

Upgrade Coinbase Wallet SDK with yarn or npm. 

#### Yarn

1. Compare your installed version of Coinbase Wallet SDK with the latest available version.

```shell
yarn outdated walletlink
```

2. Update Coinbase Wallet SDK to the latest.

```shell
yarn upgrade walletlink --latest
```

#### Npm

1. Compare your installed version of Coinbase Wallet SDK with the latest available version. 

```shell
npm outdated walletlink
```

2. If necessary, update `package.json` with the latest major version. 

```shell
{
  "dependencies": {
    "walletlink": "^2.4.7"
  }
}
```

3. Update Coinbase Wallet SDK to the latest available version.

```shell
npm update walletlink
```

## Initializing WalletLink and a WalletLink-powered Web3 object

> Instructions are in [TypeScript](https://www.typescriptlang.org/). The usage 
is the same in JavaScript, except for the occasional TypeScript type 
annotation such as `string[]` or `as any`.


```typescript
// TypeScript
import WalletLink from 'walletlink'
import Web3 from 'web3'

const APP_NAME = 'My Awesome App'
const APP_LOGO_URL = 'https://example.com/logo.png'
const DEFAULT_ETH_JSONRPC_URL = 'https://mainnet.infura.io/v3/<YOUR_INFURA_API_KEY>'
const DEFAULT_CHAIN_ID = 1

// Initialize WalletLink
export const walletLink = new WalletLink({
  appName: APP_NAME,
  appLogoUrl: APP_LOGO_URL,
  darkMode: false
})

// Initialize a Web3 Provider object
export const ethereum = walletLink.makeWeb3Provider(DEFAULT_ETH_JSONRPC_URL, DEFAULT_CHAIN_ID)

// Initialize a Web3 object
export const web3 = new Web3(ethereum as any)
```

Coinbase Wallet SDK uses an rpcUrl provided by Coinbase Wallet clients 
regardless of the rpcUrl passed into `makeWeb3Provider` for whitelisted 
networks. Wallet SDK needs an rpcUrl to be provided by the dapp as a fallback.

For more information on using alternate networks, see Switching / Adding Alternative EVM-Compatible Chains below.

## Getting Ethereum Accounts

Use [EIP-1102](https://eips.ethereum.org/EIPS/eip-1102) to obtain authorization and get Ethereum accounts. Invoking EIP-1102 shows a QR code dialog if the user's mobile wallet is not already connected to your app. 

The following code runs in response to a user-initiated action such as clicking a button to ensure the pop up is not blocked by the browser.

```typescript
// Use eth_RequestAccounts
ethereum.request('eth_requestAccounts').then((accounts: string[]) => {
  console.log(`User's address is ${accounts[0]}`)

  // Optionally, have the default account set for web3.js
  web3.eth.defaultAccount = accounts[0]
})

// Alternatively, you can use ethereum.enable()
ethereum.enable().then((accounts: string[]) => {
  console.log(`User's address is ${accounts[0]}`)
  web3.eth.defaultAccount = accounts[0]
})
```

Once the user obtains authorization, the Web3 object (`web3`) and the Web3 
Provider (`ethereum`) are ready to be used.

> If you were using `ethereum.on("accountsChanged")`, remove it and obtain 
addresses with EIP-1102 callbacks instead. It was removed to improve 
compatibility with the latest web3.js.


## Switching / Adding Alternative EVM-Compatible Chains

Coinbase Wallet SDK and Coinbase Wallet clients support both [EIP-3326](https://eips.ethereum.org/EIPS/eip-3326) `wallet_switchEthereumChain` and [EIP-3085](https://eips.ethereum.org/EIPS/eip-3085) `wallet_addEthereumChain` requests for switching networks.

For dapps supporting multiple networks, Coinbase Wallet SDK only needs 1 rpcUrl -- the rpcUrl of the chain the dapp wishes to default users to.

If Wallet SDK receives either a `wallet_switchEthereumChain` or `wallet_addEthereumChain` request for a whitelisted network, then it switches the user to that network after asking approval from the user.

Current whitelisted networks: 

| Whitelisted Networks        |
|:----------------------------|
| Arbitrum                    |
| Arbitrum Rinkeby            |
| Avalanche                   |
| Avalanche Fuji              |
| Binance Smart Chain         |
| Binance Smart Chain Testnet |
| Ethereum                    |
| Fantom                      |
| Fantom Testnet              |
| Gorli                       |
| Kovan                       |
| Optimism                    |
| Optimistic Kovan            |
| Polygon                     |
| Polygon Mumbai              |
| Rinkeby                     |
| Ropsten                     |
| xDai                        |

Coinbase Wallet clients handle `wallet_addEthereumChain` requests for non-whitelisted networks (for example, a network such as `Harmony One` which is not currently supported by clients by default).

A dapp can determine if a network is whitelisted or not by sending a `wallet_switchEthereumChain` request for that network. If error code 4092 is returned, then the network is not supported by default by the client wallet.

### Example

Here's how to request the wallet switch networks:

```
await ethereum.request({
  method: 'wallet_addEthereumChain',
  params: [{ chainId: '0xA86A' }]
})      
```

Here's how to request the client wallet add a new network

```
          await ethereum.request({
            method: 'wallet_addEthereumChain',
            params: [{
              chainId: '0x63564C40',
              rpcUrls: ['https://api.harmony.one'],
              chainName: 'Harmony Mainnet',
              nativeCurrency: { name: 'ONE', decimals: 18, symbol: 'ONE' },
              blockExplorerUrls: ['https://explorer.harmony.one'],
              iconUrls: ['https://harmonynews.one/wp-content/uploads/2019/11/slfdjs.png'],
            }],
          })
```

Many dapps attempt to switch to a network with `wallet_switchEthereumChain`, 
determine if the network is supported by the wallet based on the error code, 
and follow with a `wallet_addEthereumChain` request if the network is not 
supported. Here's an example:

```
    try {
      // attempt to switch to Harmony One network
      const result = await ethereum.send('wallet_switchEthereumChain', [{ chainId: `0x63564C40` }])
    } catch (switchError) {
      // 4902 indicates that the client does not recognize the Harmony One network
      if (switchError.code === 4902) {
          await ethereum.request({
            method: 'wallet_addEthereumChain',
            params: [{
              chainId: '0x63564C40',
              rpcUrls: ['https://api.harmony.one'],
              chainName: 'Harmony Mainnet',
              nativeCurrency: { name: 'ONE', decimals: 18, symbol: 'ONE' },
              blockExplorerUrls: ['https://explorer.harmony.one'],
              iconUrls: ['https://harmonynews.one/wp-content/uploads/2019/11/slfdjs.png'],
            }],
          })
      }
    }
```

## Disconnecting / Disestablishing a Link

To disconnect, call the instance method `disconnect()` on the WalletLink object,
or the instance method `close()` on the WalletLink Web3 Provider object. This
will disestablish the link, and require user to reconnect by scanning QR code
again.

```typescript
walletLink.disconnect()
// is the same as the following:
ethereum.close()
```

## Libraries using Coinbase Wallet SDK

- [blocknative/onboard](https://github.com/blocknative/onboard)

- [wagmi](https://github.com/tmm/wagmi)

- [web3-react](https://github.com/NoahZinsmeister/web3-react)

- [web3modal](https://github.com/Web3Modal/web3modal)

---

```
<<<<<<< HEAD
Copyright © 2018-2020 Coinbase, Inc. <https://www.coinbase.com/>
=======
Copyright © 2018-2022 WalletLink.org <https://www.walletlink.org/>
Copyright © 2018-2022 Coinbase, Inc. <https://www.coinbase.com/>
>>>>>>> e4577ce3

Licensed under the Apache License, Version 2.0 (the "License");
you may not use this file except in compliance with the License.
You may obtain a copy of the License at

    http://www.apache.org/licenses/LICENSE-2.0

Unless required by applicable law or agreed to in writing, software
distributed under the License is distributed on an "AS IS" BASIS,
WITHOUT WARRANTIES OR CONDITIONS OF ANY KIND, either express or implied.
See the License for the specific language governing permissions and
limitations under the License.
```

## Attributions
 * [Eth-json-rpc-filters](https://github.com/MetaMask/eth-json-rpc-filters/blob/main/LICENSE) under the ISC license
 * [Safe-event-emitter](https://github.com/MetaMask/safe-event-emitter/blob/master/LICENSE) under the ISC license
 * [Json-rpc-engine](https://github.com/MetaMask/json-rpc-engine/blob/main/LICENSE) under the ISC license
 * [Eth-rpc-errors](https://github.com/MetaMask/eth-rpc-errors/blob/main/LICENSE) under the MIT license
 * [Eth-block-tracker](https://github.com/MetaMask/eth-block-tracker/blob/master/LICENSE) under the MIT license<|MERGE_RESOLUTION|>--- conflicted
+++ resolved
@@ -289,12 +289,7 @@
 ---
 
 ```
-<<<<<<< HEAD
-Copyright © 2018-2020 Coinbase, Inc. <https://www.coinbase.com/>
-=======
-Copyright © 2018-2022 WalletLink.org <https://www.walletlink.org/>
 Copyright © 2018-2022 Coinbase, Inc. <https://www.coinbase.com/>
->>>>>>> e4577ce3
 
 Licensed under the Apache License, Version 2.0 (the "License");
 you may not use this file except in compliance with the License.
