import { Observable } from "rxjs";

import { Session } from "../relay/Session";
import {
  EthereumAddressFromSignedMessageRequest,
  SignEthereumMessageRequest,
  SignEthereumTransactionRequest,
  SubmitEthereumTransactionRequest,
} from "../relay/Web3Request";
import {
  EthereumAddressFromSignedMessageResponse,
  SignEthereumMessageResponse,
  SignEthereumTransactionResponse,
  SubmitEthereumTransactionResponse,
} from "../relay/Web3Response";
import { AddressString } from "../types";

export interface WalletUIOptions {
  linkAPIUrl: string;
  version: string;
  darkMode: boolean;
  session: Session;
  connected$: Observable<boolean>;
}

export interface WalletUI {
  attach(): void;

  /**
   * Opens a qr code or auth page to connect with Coinbase Wallet mobile app
   * @param options onCancel callback
   *
   */
  requestEthereumAccounts(options: {
    onCancel: (error?: Error) => void;
    onAccounts?: (accounts: [AddressString]) => void;
  }): void;

  addEthereumChain(options: {
    onCancel: (error?: Error) => void;
    onApprove: (rpcUrl: string) => void;
    chainId: string;
    rpcUrls: string[];
    blockExplorerUrls?: string[];
    chainName?: string;
    iconUrls?: string[];
    nativeCurrency?: {
      name: string;
      symbol: string;
      decimals: number;
    };
  }): void;

  watchAsset(options: {
    onCancel: (error?: Error) => void;
    onApprove: () => void;
    type: string;
    address: string;
    symbol?: string;
    decimals?: number;
    image?: string;
    chainId?: string;
  }): void;

  selectProvider(options: {
    onCancel: (error?: Error) => void;
    onApprove: (selectedProvider: string) => void;
    providers: any;
  }): void;

  switchEthereumChain(options: {
    onCancel: (error?: Error) => void;
    onApprove: (rpcUrl: string) => void;
    chainId: string;
  }): void;

  signEthereumMessage(options: {
    request: SignEthereumMessageRequest;
    onSuccess: (response: SignEthereumMessageResponse) => void;
    onCancel: (error?: Error) => void;
  }): void;

  signEthereumTransaction(options: {
    request: SignEthereumTransactionRequest;
    onSuccess: (response: SignEthereumTransactionResponse) => void;
    onCancel: (error?: Error) => void;
  }): void;

  submitEthereumTransaction(options: {
    request: SubmitEthereumTransactionRequest;
    onSuccess: (response: SubmitEthereumTransactionResponse) => void;
    onCancel: (error?: Error) => void;
  }): void;

  ethereumAddressFromSignedMessage(options: {
    request: EthereumAddressFromSignedMessageRequest;
    onSuccess: (response: EthereumAddressFromSignedMessageResponse) => void;
  }): void;

  /**
   * Hide the link flow
   */
  hideRequestEthereumAccounts(): void;

  /**
   *
   * @param options onCancel callback for user clicking cancel,
   *  onResetConnection user clicked reset connection
   *
   * @returns callback that call can call to hide the connecting ui
   */
  showConnecting(options: {
    isUnlinkedErrorState?: boolean;
    onCancel: (error?: Error) => void;
    onResetConnection: () => void;
  }): () => void;

  /**
   * Reload document ui
   */
  reloadUI(): void;

  /**
   * In some cases, we get the accounts response inline. This means the extension can handle
   * returning the accounts resposne.
   * (i.e. don't need to call a websocket api to get the accounts response)
   */
  inlineAccountsResponse(): boolean;

  /**
   * If the extension is available, it can handle the add ethereum chain request without
   * having to send a request to Coinbase Wallet mobile app
   */
  inlineAddEthereumChain(chainId: string): boolean;

  /**
   * If the extension is available, it can handle the watch asset request without
   * having to send a request to Coinbase Wallet mobile app
   */
  inlineWatchAsset(): boolean;

  /**
   * If the extension is available, it can handle the switch ethereum chain request without
   * having to send a request to Coinbase Wallet mobile app
   */
  inlineSwitchEthereumChain(): boolean;

  /**
   * Set whether the UI is in standalone mode, to preserve context when disconnecting
   */
<<<<<<< HEAD
  setStandalone(status: boolean): void;
=======
  setStandalone?(status: boolean): void;
>>>>>>> bc1af23a

  /**
   * If the extension is in standalone mode, it can handle signing locally
   */
  isStandalone(): boolean;

  /**
   * We want to disable showing the qr code for in-page connection if the dapp hasn't provided a json rpc url
   */
  setConnectDisabled(_: boolean): void;
}<|MERGE_RESOLUTION|>--- conflicted
+++ resolved
@@ -148,11 +148,7 @@
   /**
    * Set whether the UI is in standalone mode, to preserve context when disconnecting
    */
-<<<<<<< HEAD
-  setStandalone(status: boolean): void;
-=======
   setStandalone?(status: boolean): void;
->>>>>>> bc1af23a
 
   /**
    * If the extension is in standalone mode, it can handle signing locally
