import { ethErrors, serializeError } from "eth-rpc-errors";

import { JSONRPCRequest, JSONRPCResponse } from "../provider/JSONRPC";
import { AddressString, IntNumber, RegExpString } from "../types";
import { EthereumTransactionParams } from "./EthereumTransactionParams";
import { Session } from "./Session";
import { Web3Request } from "./Web3Request";
import {
  AddEthereumChainResponse,
  EthereumAddressFromSignedMessageResponse,
  GenericResponse,
  RequestEthereumAccountsResponse,
  ScanQRCodeResponse,
  SelectProviderResponse,
  SignEthereumMessageResponse,
  SignEthereumTransactionResponse,
  SubmitEthereumTransactionResponse,
  SwitchEthereumChainResponse,
  WatchAssetResponse,
  Web3Response,
} from "./Web3Response";

export const WALLET_USER_NAME_KEY = "walletUsername";
export const LOCAL_STORAGE_ADDRESSES_KEY = "Addresses";
export const APP_VERSION_KEY = "AppVersion";

export type CancelablePromise<T> = {
  promise: Promise<T>;
  cancel: (error?: Error) => void;
};

export abstract class WalletSDKRelayAbstract {
  abstract resetAndReload(): void;

  abstract requestEthereumAccounts(): CancelablePromise<RequestEthereumAccountsResponse>;

  abstract addEthereumChain(
    chainId: string,
    rpcUrls: string[],
    iconUrls: string[],
    blockExplorerUrls: string[],
    chainName: string,
    nativeCurrency: {
      name: string;
      symbol: string;
      decimals: number;
    },
  ): CancelablePromise<AddEthereumChainResponse>;

  abstract watchAsset(
    type: string,
    address: string,
    symbol?: string,
    decimals?: number,
    image?: string,
    chainId?: string,
  ): CancelablePromise<WatchAssetResponse>;

  abstract selectProvider(
    providers: any
  ): CancelablePromise<SelectProviderResponse>;

  abstract switchEthereumChain(
    chainId: string,
  ): CancelablePromise<SwitchEthereumChainResponse>;

  abstract signEthereumMessage(
    message: Buffer,
    address: AddressString,
    addPrefix: boolean,
    typedDataJson?: string | null,
  ): CancelablePromise<SignEthereumMessageResponse>;

  abstract ethereumAddressFromSignedMessage(
    message: Buffer,
    signature: Buffer,
    addPrefix: boolean,
  ): CancelablePromise<EthereumAddressFromSignedMessageResponse>;

  abstract signEthereumTransaction(
    params: EthereumTransactionParams,
  ): CancelablePromise<SignEthereumTransactionResponse>;

  abstract signAndSubmitEthereumTransaction(
    params: EthereumTransactionParams,
  ): CancelablePromise<SubmitEthereumTransactionResponse>;

  abstract submitEthereumTransaction(
    signedTransaction: Buffer,
    chainId: IntNumber,
  ): CancelablePromise<SubmitEthereumTransactionResponse>;

  abstract scanQRCode(
    regExp: RegExpString,
  ): CancelablePromise<ScanQRCodeResponse>;

  abstract genericRequest(
    data: object,
    action: string,
  ): CancelablePromise<GenericResponse>;

  abstract sendRequest<T extends Web3Request, U extends Web3Response>(
    request: T,
  ): CancelablePromise<U>;

  abstract setAppInfo(appName: string, appLogoUrl: string | null): void;

  abstract setAccountsCallback(
<<<<<<< HEAD
    accountsCallback: (accounts: string[], isDisconnect?: boolean) => void
=======
    accountsCallback: (accounts: string[], isDisconnect?: boolean) => void,
>>>>>>> bc1af23a
  ): void;

  abstract setChainCallback(
    chainIdCallback: (chainId: string, jsonRpcUrl: string) => void,
  ): void;

  /**
   * Whether the relay supports the add ethereum chain call without
   * needing to be connected to the mobile client.
   */
  abstract inlineAddEthereumChain(chainId: string): boolean;

  public async makeEthereumJSONRPCRequest(
    request: JSONRPCRequest,
    jsonRpcUrl: string,
  ): Promise<JSONRPCResponse | void> {
    if (!jsonRpcUrl) throw new Error("Error: No jsonRpcUrl provided");
    return window
      .fetch(jsonRpcUrl, {
        method: "POST",
        body: JSON.stringify(request),
        mode: "cors",
        headers: { "Content-Type": "application/json" },
      })
      .then(res => res.json())
      .then(json => {
        if (!json) {
          throw ethErrors.rpc.parse({});
        }
        const response = json as JSONRPCResponse;
        const { error } = response;
        if (error) {
          throw serializeError(error);
        }
        return response;
      });
  }

  abstract get session(): Session;
}<|MERGE_RESOLUTION|>--- conflicted
+++ resolved
@@ -57,7 +57,7 @@
   ): CancelablePromise<WatchAssetResponse>;
 
   abstract selectProvider(
-    providers: any
+    providers: any,
   ): CancelablePromise<SelectProviderResponse>;
 
   abstract switchEthereumChain(
@@ -106,11 +106,7 @@
   abstract setAppInfo(appName: string, appLogoUrl: string | null): void;
 
   abstract setAccountsCallback(
-<<<<<<< HEAD
-    accountsCallback: (accounts: string[], isDisconnect?: boolean) => void
-=======
     accountsCallback: (accounts: string[], isDisconnect?: boolean) => void,
->>>>>>> bc1af23a
   ): void;
 
   abstract setChainCallback(
