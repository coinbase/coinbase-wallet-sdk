// Copyright (c) 2018-2022 Coinbase, Inc. <https://www.coinbase.com/>
// Licensed under the Apache License, version 2.0

import bind from "bind-decorator";
import { ethErrors } from "eth-rpc-errors";
import { Observable, of, Subscription, zip } from "rxjs";
import {
  catchError,
  distinctUntilChanged,
  filter,
  map,
  mergeMap,
  skip,
  tap,
  timeout,
} from "rxjs/operators";

import { DiagnosticLogger, EVENTS } from "../connection/DiagnosticLogger";
import { EventListener } from "../connection/EventListener";
import { ServerMessageEvent } from "../connection/ServerMessage";
import { SessionConfig } from "../connection/SessionConfig";
import { WalletSDKConnection } from "../connection/WalletSDKConnection";
import { ScopedLocalStorage } from "../lib/ScopedLocalStorage";
import { WalletUI, WalletUIOptions } from "../provider/WalletUI";
import { WalletUIError } from "../provider/WalletUIError";
import { AddressString, IntNumber, RegExpString } from "../types";
import {
  bigIntStringFromBN,
  createQrUrl,
  hexStringFromBuffer,
  randomBytesHex,
} from "../util";
import * as aes256gcm from "./aes256gcm";
import { EthereumTransactionParams } from "./EthereumTransactionParams";
import { RelayMessage } from "./RelayMessage";
import { Session } from "./Session";
import {
  APP_VERSION_KEY,
  CancelablePromise,
  LOCAL_STORAGE_ADDRESSES_KEY,
  WALLET_USER_NAME_KEY,
  WalletSDKRelayAbstract,
} from "./WalletSDKRelayAbstract";
import { WalletSDKRelayEventManager } from "./WalletSDKRelayEventManager";
import { Web3Method } from "./Web3Method";
import {
  EthereumAddressFromSignedMessageRequest,
  GenericRequest,
  ScanQRCodeRequest,
  SignEthereumMessageRequest,
  SignEthereumTransactionRequest,
  SubmitEthereumTransactionRequest,
  Web3Request,
} from "./Web3Request";
import { Web3RequestCanceledMessage } from "./Web3RequestCanceledMessage";
import { Web3RequestMessage } from "./Web3RequestMessage";
import {
  AddEthereumChainResponse,
  ErrorResponse,
  EthereumAddressFromSignedMessageResponse,
  GenericResponse,
  isRequestEthereumAccountsResponse,
  RequestEthereumAccountsResponse,
  ScanQRCodeResponse,
  SelectProviderResponse,
  SignEthereumMessageResponse,
  SignEthereumTransactionResponse,
  SubmitEthereumTransactionResponse,
  SwitchEthereumChainResponse,
  WatchAssetReponse,
  WatchAssetResponse,
  Web3Response,
} from "./Web3Response";
import {
  isWeb3ResponseMessage,
  Web3ResponseMessage,
} from "./Web3ResponseMessage";

export interface WalletSDKRelayOptions {
  linkAPIUrl: string;
  version: string;
  darkMode: boolean;
  storage: ScopedLocalStorage;
  relayEventManager: WalletSDKRelayEventManager;
  uiConstructor: (options: Readonly<WalletUIOptions>) => WalletUI;
  diagnosticLogger?: DiagnosticLogger;
  eventListener?: EventListener;
  reloadOnDisconnect?: boolean;
}

export class WalletSDKRelay extends WalletSDKRelayAbstract {
  private static accountRequestCallbackIds = new Set<string>();

  private readonly linkAPIUrl: string;
  protected readonly storage: ScopedLocalStorage;
  private _session: Session;
  private readonly relayEventManager: WalletSDKRelayEventManager;
<<<<<<< HEAD
  protected readonly eventListener?: EventListener;
=======
  protected readonly diagnostic?: DiagnosticLogger;
>>>>>>> bc1af23a
  private connection: WalletSDKConnection;
  private accountsCallback:
    | ((account: string[], isDisconnect?: boolean) => void)
    | null = null;
  private chainCallback:
    | ((chainId: string, jsonRpcUrl: string) => void)
    | null = null;
  private readonly options: WalletSDKRelayOptions;

  private ui: WalletUI;

  private appName = "";
  private appLogoUrl: string | null = null;
  private subscriptions = new Subscription();
  private _reloadOnDisconnect: boolean;
  isLinked: boolean | undefined;
  isUnlinkedErrorState: boolean | undefined;

  constructor(options: Readonly<WalletSDKRelayOptions>) {
    super();
    this.linkAPIUrl = options.linkAPIUrl;
    this.storage = options.storage;
    this.options = options;

    const { session, ui, connection } = this.subscribe();

    this._session = session;
    this.connection = connection;

    this.relayEventManager = options.relayEventManager;

<<<<<<< HEAD
=======
    if (options.diagnosticLogger && options.eventListener) {
      throw new Error(
        "Can't have both eventListener and diagnosticLogger options, use only diagnosticLogger",
      );
    }

    if (options.eventListener) {
      this.diagnostic = {
        // eslint-disable-next-line @typescript-eslint/unbound-method
        log: options.eventListener.onEvent,
      };
    } else {
      this.diagnostic = options.diagnosticLogger;
    }

    this._reloadOnDisconnect = options.reloadOnDisconnect ?? true;

>>>>>>> bc1af23a
    this.ui = ui;
  }

  public subscribe() {
    const session =
      Session.load(this.storage) || new Session(this.storage).save();

    const connection = new WalletSDKConnection(
      session.id,
      session.key,
      this.linkAPIUrl,
      this.diagnostic,
    );

    this.subscriptions.add(
      connection.sessionConfig$.subscribe({
        next: sessionConfig => {
          this.onSessionConfigChanged(sessionConfig);
        },
        error: () => {
          this.diagnostic?.log(EVENTS.GENERAL_ERROR, {
            message: "error while invoking session config callback",
          });
        },
      }),
    );

    this.subscriptions.add(
      connection.incomingEvent$
        .pipe(filter(m => m.event === "Web3Response"))
        .subscribe({ next: this.handleIncomingEvent }), // eslint-disable-line @typescript-eslint/unbound-method
    );

    this.subscriptions.add(
      connection.linked$
        .pipe(
          skip(1),
          tap((linked: boolean) => {
            this.isLinked = linked;
            const cachedAddresses = this.storage.getItem(
              LOCAL_STORAGE_ADDRESSES_KEY,
            );

            if (linked) {
              // Only set linked session variable one way
              this.session.linked = linked;
            }

            this.isUnlinkedErrorState = false;

            if (cachedAddresses) {
              const addresses = cachedAddresses.split(" ") as AddressString[];
              const wasConnectedViaStandalone =
                this.storage.getItem("IsStandaloneSigning") === "true";
              if (
                addresses[0] !== "" &&
                !linked &&
                this.session.linked &&
                !wasConnectedViaStandalone
              ) {
                this.isUnlinkedErrorState = true;
                const sessionIdHash = this.getSessionIdHash();
                this.diagnostic?.log(EVENTS.UNLINKED_ERROR_STATE, {
                  sessionIdHash,
                });
              }
            }
          }),
        )
        .subscribe(),
    );

    // if session is marked destroyed, reset and reload
    this.subscriptions.add(
      connection.sessionConfig$
        .pipe(filter(c => !!c.metadata && c.metadata.__destroyed === "1"))
        .subscribe(() => {
          const alreadyDestroyed = connection.isDestroyed;
<<<<<<< HEAD
          this.eventListener?.onEvent(EVENTS.METADATA_DESTROYED, {
=======
          this.diagnostic?.log(EVENTS.METADATA_DESTROYED, {
>>>>>>> bc1af23a
            alreadyDestroyed,
            sessionIdHash: this.getSessionIdHash(),
          });
          return this.resetAndReload();
        }),
    );

    this.subscriptions.add(
      connection.sessionConfig$
        .pipe(
          filter(c => c.metadata && c.metadata.WalletUsername !== undefined),
        )
        .pipe(
          mergeMap(c =>
<<<<<<< HEAD
            aes256gcm.decrypt(c.metadata.WalletUsername!, session.secret)
          )
=======
            aes256gcm.decrypt(c.metadata.WalletUsername!, session.secret),
          ),
>>>>>>> bc1af23a
        )
        .subscribe({
          next: walletUsername => {
            this.storage.setItem(WALLET_USER_NAME_KEY, walletUsername);
          },
          error: () => {
            this.diagnostic?.log(EVENTS.GENERAL_ERROR, {
              message: "Had error decrypting",
              value: "username",
            });
          },
        }),
    );

    this.subscriptions.add(
      connection.sessionConfig$
        .pipe(filter(c => c.metadata && c.metadata.AppVersion !== undefined))
        .pipe(
          mergeMap(c =>
<<<<<<< HEAD
            aes256gcm.decrypt(c.metadata.AppVersion!, session.secret)
          )
=======
            aes256gcm.decrypt(c.metadata.AppVersion!, session.secret),
          ),
>>>>>>> bc1af23a
        )
        .subscribe({
          next: appVersion => {
            this.storage.setItem(APP_VERSION_KEY, appVersion);
          },
          error: () => {
            this.diagnostic?.log(EVENTS.GENERAL_ERROR, {
              message: "Had error decrypting",
              value: "appversion",
            });
          },
        }),
    );

    this.subscriptions.add(
      connection.sessionConfig$
        .pipe(
          filter(
            c =>
              c.metadata &&
              c.metadata.ChainId !== undefined &&
              c.metadata.JsonRpcUrl !== undefined,
          ),
        )
        .pipe(
          mergeMap(c =>
            zip(
              aes256gcm.decrypt(c.metadata.ChainId!, session.secret),
<<<<<<< HEAD
              aes256gcm.decrypt(c.metadata.JsonRpcUrl!, session.secret)
            )
          )
=======
              aes256gcm.decrypt(c.metadata.JsonRpcUrl!, session.secret),
            ),
          ),
>>>>>>> bc1af23a
        )
        .pipe(distinctUntilChanged())
        .subscribe({
          next: ([chainId, jsonRpcUrl]) => {
            if (this.chainCallback) {
              this.chainCallback(chainId, jsonRpcUrl);
            }
          },
          error: () => {
            this.diagnostic?.log(EVENTS.GENERAL_ERROR, {
              message: "Had error decrypting",
              value: "chainId|jsonRpcUrl",
            });
          },
        }),
    );

    this.subscriptions.add(
      connection.sessionConfig$
        .pipe(
          filter(c => c.metadata && c.metadata.EthereumAddress !== undefined),
        )
        .pipe(
          mergeMap(c =>
<<<<<<< HEAD
            aes256gcm.decrypt(c.metadata.EthereumAddress!, session.secret)
          )
=======
            aes256gcm.decrypt(c.metadata.EthereumAddress!, session.secret),
          ),
>>>>>>> bc1af23a
        )
        .subscribe({
          next: selectedAddress => {
            if (this.accountsCallback) {
              this.accountsCallback([selectedAddress], true);
            }

            if (WalletSDKRelay.accountRequestCallbackIds.size > 0) {
              // We get the ethereum address from the metadata.  If for whatever
              // reason we don't get a response via an explicit web3 message
              // we can still fulfill the eip1102 request.
              Array.from(
                WalletSDKRelay.accountRequestCallbackIds.values(),
              ).forEach(id => {
                const message = Web3ResponseMessage({
                  id,
                  response: RequestEthereumAccountsResponse([
                    selectedAddress as AddressString,
                  ]),
                });
                this.invokeCallback({ ...message, id });
              });
              WalletSDKRelay.accountRequestCallbackIds.clear();
            }
          },
          error: () => {
            this.diagnostic?.log(EVENTS.GENERAL_ERROR, {
              message: "Had error decrypting",
              value: "selectedAddress",
            });
          },
        }),
    );

    const ui = this.options.uiConstructor({
      linkAPIUrl: this.options.linkAPIUrl,
      version: this.options.version,
      darkMode: this.options.darkMode,
      session,
<<<<<<< HEAD
      connected$: connection.connected$
=======
      connected$: connection.connected$,
>>>>>>> bc1af23a
    });

    connection.connect();

    return { session, ui, connection };
  }

  public attachUI() {
    this.ui.attach();
  }

  @bind
  public resetAndReload(): void {
    this.connection
      .setSessionMetadata("__destroyed", "1")
      .pipe(
        timeout(1000),
        catchError(_ => of(null)),
      )
      .subscribe(
        _ => {
          const isStandalone = this.ui.isStandalone();

          try {
            this.subscriptions.unsubscribe();
          } catch (err) {
            this.diagnostic?.log(EVENTS.GENERAL_ERROR, {
              message: "Had error unsubscribing",
            });
          }

          this.diagnostic?.log(EVENTS.SESSION_STATE_CHANGE, {
            method: "relay::resetAndReload",
            sessionMetadataChange: "__destroyed, 1",
            sessionIdHash: this.getSessionIdHash(),
          });
          this.connection.destroy();
          /**
           * Only clear storage if the session id we have in memory matches the one on disk
           * Otherwise, in the case where we have 2 tabs, another tab might have cleared
           * storage already.  In that case if we clear storage again, the user will be in
           * a state where the first tab allows the user to connect but the session that
           * was used isn't persisted.  This leaves the user in a state where they aren't
           * connected to the mobile app.
           */
          const storedSession = Session.load(this.storage);
          if (storedSession?.id === this._session.id) {
            this.storage.clear();
          } else if (storedSession) {
            this.diagnostic?.log(EVENTS.SKIPPED_CLEARING_SESSION, {
              sessionIdHash: this.getSessionIdHash(),
              storedSessionIdHash: Session.hash(storedSession.id),
            });
          }

<<<<<<< HEAD
=======
          if (this._reloadOnDisconnect) {
            this.ui.reloadUI();
            return;
          }

>>>>>>> bc1af23a
          if (this.accountsCallback) {
            this.accountsCallback([], true);
          }

          const { session, ui, connection } = this.subscribe();
          this._session = session;
          this.connection = connection;
          this.ui = ui;

<<<<<<< HEAD
          if (isStandalone) this.ui.setStandalone(true);
=======
          if (isStandalone && this.ui.setStandalone)
            this.ui.setStandalone(true);
>>>>>>> bc1af23a

          this.attachUI();
        },
        (err: string) => {
          this.diagnostic?.log(EVENTS.FAILURE, {
            method: "relay::resetAndReload",
            message: `failed to reset and reload with ${err}`,
            sessionIdHash: this.getSessionIdHash(),
          });
        },
      );
  }

  public setAppInfo(appName: string, appLogoUrl: string | null): void {
    this.appName = appName;
    this.appLogoUrl = appLogoUrl;
  }

  public getStorageItem(key: string): string | null {
    return this.storage.getItem(key);
  }

  public get session(): Session {
    return this._session;
  }

  public setStorageItem(key: string, value: string): void {
    this.storage.setItem(key, value);
  }

  public signEthereumMessage(
    message: Buffer,
    address: AddressString,
    addPrefix: boolean,
    typedDataJson?: string | null,
  ): CancelablePromise<SignEthereumMessageResponse> {
    return this.sendRequest<
      SignEthereumMessageRequest,
      SignEthereumMessageResponse
    >({
      method: Web3Method.signEthereumMessage,
      params: {
        message: hexStringFromBuffer(message, true),
        address,
        addPrefix,
        typedDataJson: typedDataJson || null,
      },
    });
  }

  public ethereumAddressFromSignedMessage(
    message: Buffer,
    signature: Buffer,
    addPrefix: boolean,
  ): CancelablePromise<EthereumAddressFromSignedMessageResponse> {
    return this.sendRequest<
      EthereumAddressFromSignedMessageRequest,
      EthereumAddressFromSignedMessageResponse
    >({
      method: Web3Method.ethereumAddressFromSignedMessage,
      params: {
        message: hexStringFromBuffer(message, true),
        signature: hexStringFromBuffer(signature, true),
        addPrefix,
      },
    });
  }

  public signEthereumTransaction(
    params: EthereumTransactionParams,
  ): CancelablePromise<SignEthereumTransactionResponse> {
    return this.sendRequest<
      SignEthereumTransactionRequest,
      SignEthereumTransactionResponse
    >({
      method: Web3Method.signEthereumTransaction,
      params: {
        fromAddress: params.fromAddress,
        toAddress: params.toAddress,
        weiValue: bigIntStringFromBN(params.weiValue),
        data: hexStringFromBuffer(params.data, true),
        nonce: params.nonce,
        gasPriceInWei: params.gasPriceInWei
          ? bigIntStringFromBN(params.gasPriceInWei)
          : null,
        maxFeePerGas: params.gasPriceInWei
          ? bigIntStringFromBN(params.gasPriceInWei)
          : null,
        maxPriorityFeePerGas: params.gasPriceInWei
          ? bigIntStringFromBN(params.gasPriceInWei)
          : null,
        gasLimit: params.gasLimit ? bigIntStringFromBN(params.gasLimit) : null,
        chainId: params.chainId,
        shouldSubmit: false,
      },
    });
  }

  public signAndSubmitEthereumTransaction(
    params: EthereumTransactionParams,
  ): CancelablePromise<SubmitEthereumTransactionResponse> {
    return this.sendRequest<
      SignEthereumTransactionRequest,
      SubmitEthereumTransactionResponse
    >({
      method: Web3Method.signEthereumTransaction,
      params: {
        fromAddress: params.fromAddress,
        toAddress: params.toAddress,
        weiValue: bigIntStringFromBN(params.weiValue),
        data: hexStringFromBuffer(params.data, true),
        nonce: params.nonce,
        gasPriceInWei: params.gasPriceInWei
          ? bigIntStringFromBN(params.gasPriceInWei)
          : null,
        maxFeePerGas: params.maxFeePerGas
          ? bigIntStringFromBN(params.maxFeePerGas)
          : null,
        maxPriorityFeePerGas: params.maxPriorityFeePerGas
          ? bigIntStringFromBN(params.maxPriorityFeePerGas)
          : null,
        gasLimit: params.gasLimit ? bigIntStringFromBN(params.gasLimit) : null,
        chainId: params.chainId,
        shouldSubmit: true,
      },
    });
  }

  public submitEthereumTransaction(
    signedTransaction: Buffer,
    chainId: IntNumber,
  ): CancelablePromise<SubmitEthereumTransactionResponse> {
    return this.sendRequest<
      SubmitEthereumTransactionRequest,
      SubmitEthereumTransactionResponse
    >({
      method: Web3Method.submitEthereumTransaction,
      params: {
        signedTransaction: hexStringFromBuffer(signedTransaction, true),
        chainId,
      },
    });
  }

  public scanQRCode(
    regExp: RegExpString,
  ): CancelablePromise<ScanQRCodeResponse> {
    return this.sendRequest<ScanQRCodeRequest, ScanQRCodeResponse>({
      method: Web3Method.scanQRCode,
      params: { regExp },
    });
  }

  public getQRCodeUrl() {
    return createQrUrl(
      this._session.id,
      this._session.secret,
      this.linkAPIUrl,
      false,
    );
  }

  public genericRequest(
    data: object,
    action: string,
  ): CancelablePromise<GenericResponse> {
    return this.sendRequest<GenericRequest, GenericResponse>({
      method: Web3Method.generic,
      params: {
        action,
        data,
      },
    });
  }

  public sendGenericMessage(
    request: GenericRequest,
  ): CancelablePromise<GenericResponse> {
    return this.sendRequest(request);
  }

  public sendRequest<T extends Web3Request, U extends Web3Response>(
    request: T,
  ): CancelablePromise<U> {
    let hideSnackbarItem: (() => void) | null = null;
    const id = randomBytesHex(8);

    const cancel = (error?: Error) => {
      this.publishWeb3RequestCanceledEvent(id);
      this.handleErrorResponse(id, request.method, error);
      hideSnackbarItem?.();
    };

    const promise = new Promise<U>((resolve, reject) => {
      if (!this.ui.isStandalone()) {
        hideSnackbarItem = this.ui.showConnecting({
          isUnlinkedErrorState: this.isUnlinkedErrorState,
          onCancel: cancel,
          onResetConnection: this.resetAndReload, // eslint-disable-line @typescript-eslint/unbound-method
        });
      }

      this.relayEventManager.callbacks.set(id, response => {
        hideSnackbarItem?.();
        if (response.errorMessage) {
          return reject(new Error(response.errorMessage));
        }

        resolve(response as U);
      });

      if (this.ui.isStandalone()) {
        this.sendRequestStandalone(id, request);
      } else {
        this.publishWeb3RequestEvent(id, request);
      }
    });

    return { promise, cancel };
  }

  public setConnectDisabled(disabled: boolean) {
    this.ui.setConnectDisabled(disabled);
  }

  public setAccountsCallback(
<<<<<<< HEAD
    accountsCallback: (accounts: string[], isDisconnect?: boolean) => void
=======
    accountsCallback: (accounts: string[], isDisconnect?: boolean) => void,
>>>>>>> bc1af23a
  ) {
    this.accountsCallback = accountsCallback;
  }

  public setChainCallback(
    chainCallback: (chainId: string, jsonRpcUrl: string) => void,
  ) {
    this.chainCallback = chainCallback;
  }

  private publishWeb3RequestEvent(id: string, request: Web3Request): void {
    const message = Web3RequestMessage({ id, request });
    const storedSession = Session.load(this.storage);
    this.diagnostic?.log(EVENTS.WEB3_REQUEST, {
      eventId: message.id,
      method: `relay::${message.request.method}`,
      sessionIdHash: this.getSessionIdHash(),
      storedSessionIdHash: storedSession ? Session.hash(storedSession.id) : "",
      isSessionMismatched: (storedSession?.id !== this._session.id).toString(),
    });

    this.subscriptions.add(
      this.publishEvent("Web3Request", message, true).subscribe({
        next: _ => {
          this.diagnostic?.log(EVENTS.WEB3_REQUEST_PUBLISHED, {
            eventId: message.id,
            method: `relay::${message.request.method}`,
            sessionIdHash: this.getSessionIdHash(),
            storedSessionIdHash: storedSession
              ? Session.hash(storedSession.id)
              : "",
            isSessionMismatched: (
              storedSession?.id !== this._session.id
            ).toString(),
          });
        },
        error: err => {
          this.handleWeb3ResponseMessage(
            Web3ResponseMessage({
              id: message.id,
              response: {
                method: message.request.method,
                errorMessage: err.message,
              },
            }),
          );
        },
      }),
    );
  }

  private publishWeb3RequestCanceledEvent(id: string) {
    const message = Web3RequestCanceledMessage(id);
    this.subscriptions.add(
      this.publishEvent("Web3RequestCanceled", message, false).subscribe(),
    );
  }

  protected publishEvent(
    event: string,
    message: RelayMessage,
    callWebhook: boolean,
  ): Observable<string> {
    const secret = this.session.secret;
    return new Observable<string>(subscriber => {
      void aes256gcm
        .encrypt(
          JSON.stringify({ ...message, origin: location.origin }),
          secret,
        )
        .then((encrypted: string) => {
          subscriber.next(encrypted);
          subscriber.complete();
        });
    }).pipe(
      mergeMap((encrypted: string) => {
        return this.connection.publishEvent(event, encrypted, callWebhook);
      }),
    );
  }

  @bind
  private handleIncomingEvent(event: ServerMessageEvent): void {
    try {
      this.subscriptions.add(
        aes256gcm
          .decrypt(event.data, this.session.secret)
          .pipe(map(c => JSON.parse(c)))
          .subscribe({
            next: json => {
              const message = isWeb3ResponseMessage(json) ? json : null;
              if (!message) {
                return;
              }

              this.handleWeb3ResponseMessage(message);
            },
            error: () => {
              this.diagnostic?.log(EVENTS.GENERAL_ERROR, {
                message: "Had error decrypting",
                value: "incomingEvent",
              });
            },
          }),
      );
    } catch {
      return;
    }
  }

  private handleWeb3ResponseMessage(message: Web3ResponseMessage) {
    const { response } = message;
    this.diagnostic?.log(EVENTS.WEB3_RESPONSE, {
      eventId: message.id,
      method: `relay::${response.method}`,
      sessionIdHash: this.getSessionIdHash(),
    });
    if (isRequestEthereumAccountsResponse(response)) {
      WalletSDKRelay.accountRequestCallbackIds.forEach(id =>
        this.invokeCallback({ ...message, id }),
      );
      WalletSDKRelay.accountRequestCallbackIds.clear();
      return;
    }

    this.invokeCallback(message);
  }

  private handleErrorResponse(
    id: string,
    method: Web3Method,
    error?: Error,
    errorCode?: number,
  ) {
    this.handleWeb3ResponseMessage(
      Web3ResponseMessage({
        id,
        response: ErrorResponse(
          method,
          (error ?? WalletUIError.UserRejectedRequest).message,
          errorCode,
        ),
      }),
    );
  }

  private invokeCallback(message: Web3ResponseMessage) {
    const callback = this.relayEventManager.callbacks.get(message.id);
    if (callback) {
      callback(message.response);
      this.relayEventManager.callbacks.delete(message.id);
    }
  }

  public requestEthereumAccounts(): CancelablePromise<RequestEthereumAccountsResponse> {
    const request: Web3Request = {
      method: Web3Method.requestEthereumAccounts,
      params: {
        appName: this.appName,
        appLogoUrl: this.appLogoUrl || null,
      },
    };

    const hideSnackbarItem: (() => void) | null = null;
    const id = randomBytesHex(8);

    const cancel = (error?: Error) => {
      this.publishWeb3RequestCanceledEvent(id);
      this.handleErrorResponse(id, request.method, error);
      // eslint-disable-next-line @typescript-eslint/ban-ts-comment
      // @ts-ignore
      hideSnackbarItem?.();
    };

    const promise = new Promise<RequestEthereumAccountsResponse>(
      (resolve, reject) => {
        this.relayEventManager.callbacks.set(id, response => {
          this.ui.hideRequestEthereumAccounts();
          // eslint-disable-next-line @typescript-eslint/ban-ts-comment
          // @ts-ignore
          hideSnackbarItem?.();

          if (response.errorMessage) {
            return reject(new Error(response.errorMessage));
          }
          resolve(response as RequestEthereumAccountsResponse);
        });

        const userAgent = window?.navigator?.userAgent || null;
        if (
          userAgent &&
          /Android|webOS|iPhone|iPad|iPod|BlackBerry|IEMobile|Opera Mini/i.test(
            userAgent,
          )
        ) {
          window.location.href = `https://go.cb-w.com/xoXnYwQimhb?cb_url=${encodeURIComponent(
            window.location.href,
          )}`;
          return;
        }

        if (this.ui.inlineAccountsResponse()) {
          const onAccounts = (accounts: [AddressString]) => {
            this.handleWeb3ResponseMessage(
              Web3ResponseMessage({
                id,
                response: RequestEthereumAccountsResponse(accounts),
              }),
            );
          };

          this.ui.requestEthereumAccounts({
            onCancel: cancel,
            onAccounts,
          });
        } else {
          this.ui.requestEthereumAccounts({
            onCancel: cancel,
          });
        }

        WalletSDKRelay.accountRequestCallbackIds.add(id);

        if (!this.ui.inlineAccountsResponse() && !this.ui.isStandalone()) {
          this.publishWeb3RequestEvent(id, request);
        }
      },
    );

    return { promise, cancel };
  }

  selectProvider(providers: any): CancelablePromise<SelectProviderResponse> {
    console.log("inside selectprovider of relay");
    const request: Web3Request = {
      method: Web3Method.selectProvider,
      params: {
        providers
      }
    };

    const id = randomBytesHex(8);

    const cancel = (error?: Error) => {
      this.publishWeb3RequestCanceledEvent(id);
      this.handleErrorResponse(id, request.method, error);
    };

    const promise = new Promise<SelectProviderResponse>((resolve, reject) => {
      this.relayEventManager.callbacks.set(id, response => {
        if (response.errorMessage) {
          return reject(new Error(response.errorMessage));
        }
        resolve(response as SelectProviderResponse);
      });

      const _cancel = (_error?: Error) => {
        this.handleWeb3ResponseMessage(
          Web3ResponseMessage({
            id,
            response: SelectProviderResponse("")
          })
        );
      };

      const approve = (selectedProvider: string) => {
        this.handleWeb3ResponseMessage(
          Web3ResponseMessage({
            id,
            response: SelectProviderResponse(selectedProvider)
          })
        );
      };

      console.log("right before this.ui.select provider");
      this.ui.selectProvider({
        onApprove: approve,
        onCancel: _cancel,
        providers
      });
    });

    return { cancel, promise };
  }

  watchAsset(
    type: string,
    address: string,
    symbol?: string,
    decimals?: number,
    image?: string,
    chainId?: string,
  ): CancelablePromise<WatchAssetResponse> {
    const request: Web3Request = {
      method: Web3Method.watchAsset,
      params: {
        type,
        options: {
          address,
          symbol,
          decimals,
          image,
        },
        chainId,
      },
    };

    let hideSnackbarItem: (() => void) | null = null;
    const id = randomBytesHex(8);

    const cancel = (error?: Error) => {
      this.publishWeb3RequestCanceledEvent(id);
      this.handleErrorResponse(id, request.method, error);
      hideSnackbarItem?.();
    };

    if (!this.ui.inlineWatchAsset()) {
      hideSnackbarItem = this.ui.showConnecting({
        isUnlinkedErrorState: this.isUnlinkedErrorState,
        onCancel: cancel,
        onResetConnection: this.resetAndReload, // eslint-disable-line @typescript-eslint/unbound-method
      });
    }

    const promise = new Promise<WatchAssetResponse>((resolve, reject) => {
      this.relayEventManager.callbacks.set(id, response => {
        hideSnackbarItem?.();

        if (response.errorMessage) {
          return reject(new Error(response.errorMessage));
        }
        resolve(response as WatchAssetResponse);
      });

      const _cancel = (_error?: Error) => {
        this.handleWeb3ResponseMessage(
          Web3ResponseMessage({
            id,
            response: WatchAssetReponse(false),
          }),
        );
      };

      const approve = () => {
        this.handleWeb3ResponseMessage(
          Web3ResponseMessage({
            id,
            response: WatchAssetReponse(true),
          }),
        );
      };

      if (this.ui.inlineWatchAsset()) {
        this.ui.watchAsset({
          onApprove: approve,
          onCancel: _cancel,
          type,
          address,
          symbol,
          decimals,
          image,
          chainId,
        });
      }

      if (!this.ui.inlineWatchAsset() && !this.ui.isStandalone()) {
        this.publishWeb3RequestEvent(id, request);
      }
    });

    return { cancel, promise };
  }

  addEthereumChain(
    chainId: string,
    rpcUrls: string[],
    iconUrls: string[],
    blockExplorerUrls: string[],
    chainName?: string,
    nativeCurrency?: {
      name: string;
      symbol: string;
      decimals: number;
    },
  ) {
    const request: Web3Request = {
      method: Web3Method.addEthereumChain,
      params: {
        chainId,
        rpcUrls,
        blockExplorerUrls,
        chainName,
        iconUrls,
        nativeCurrency,
      },
    };

    let hideSnackbarItem: (() => void) | null = null;
    const id = randomBytesHex(8);

    const cancel = (error?: Error) => {
      this.publishWeb3RequestCanceledEvent(id);
      this.handleErrorResponse(id, request.method, error);
      hideSnackbarItem?.();
    };

    if (!this.ui.inlineAddEthereumChain(chainId)) {
      hideSnackbarItem = this.ui.showConnecting({
        isUnlinkedErrorState: this.isUnlinkedErrorState,
        onCancel: cancel,
        onResetConnection: this.resetAndReload, // eslint-disable-line @typescript-eslint/unbound-method
      });
    }

    const promise = new Promise<AddEthereumChainResponse>((resolve, reject) => {
      this.relayEventManager.callbacks.set(id, response => {
        hideSnackbarItem?.();

        if (response.errorMessage) {
          return reject(new Error(response.errorMessage));
        }
        resolve(response as AddEthereumChainResponse);
      });

      const _cancel = (_error?: Error) => {
        this.handleWeb3ResponseMessage(
          Web3ResponseMessage({
            id,
            response: AddEthereumChainResponse({
              isApproved: false,
              rpcUrl: "",
            }),
          }),
        );
      };

      const approve = (rpcUrl: string) => {
        this.handleWeb3ResponseMessage(
          Web3ResponseMessage({
            id,
            response: AddEthereumChainResponse({ isApproved: true, rpcUrl }),
          }),
        );
      };

      if (this.ui.inlineAddEthereumChain(chainId)) {
        this.ui.addEthereumChain({
          onCancel: _cancel,
          onApprove: approve,
          chainId: request.params.chainId,
          rpcUrls: request.params.rpcUrls,
          blockExplorerUrls: request.params.blockExplorerUrls,
          chainName: request.params.chainName,
          iconUrls: request.params.iconUrls,
          nativeCurrency: request.params.nativeCurrency,
        });
      }

      if (!this.ui.inlineAddEthereumChain(chainId) && !this.ui.isStandalone()) {
        this.publishWeb3RequestEvent(id, request);
      }
    });

    return { promise, cancel };
  }

  switchEthereumChain(
    chainId: string,
  ): CancelablePromise<SwitchEthereumChainResponse> {
    const request: Web3Request = {
      method: Web3Method.switchEthereumChain,
      params: {
        chainId,
      },
    };

    let hideSnackbarItem: (() => void) | null = null;
    const id = randomBytesHex(8);

    const cancel = (error?: Error) => {
      this.publishWeb3RequestCanceledEvent(id);
      this.handleErrorResponse(id, request.method, error);
      hideSnackbarItem?.();
    };

    if (!this.ui.inlineSwitchEthereumChain()) {
      hideSnackbarItem = this.ui.showConnecting({
        isUnlinkedErrorState: this.isUnlinkedErrorState,
        onCancel: cancel,
        onResetConnection: this.resetAndReload, // eslint-disable-line @typescript-eslint/unbound-method
      });
    }

    const promise = new Promise<SwitchEthereumChainResponse>(
      (resolve, reject) => {
        this.relayEventManager.callbacks.set(id, response => {
          hideSnackbarItem?.();

          if (response.errorMessage && (response as ErrorResponse).errorCode) {
            return reject(
              ethErrors.provider.custom({
                code: (response as ErrorResponse).errorCode!,
                message: `Unrecognized chain ID. Try adding the chain using addEthereumChain first.`,
              }),
            );
          } else if (response.errorMessage) {
            return reject(new Error(response.errorMessage));
          }

          resolve(response as SwitchEthereumChainResponse);
        });

        const _cancel = (error?: Error | number) => {
          if (typeof error === "number") {
            // backward compatibility
            const errorCode: number = error;
            this.handleWeb3ResponseMessage(
              Web3ResponseMessage({
                id,
                response: ErrorResponse(
                  Web3Method.switchEthereumChain,
                  WalletUIError.SwitchEthereumChainUnsupportedChainId.message,
                  errorCode,
                ),
              }),
            );
          } else if (error instanceof WalletUIError) {
            this.handleErrorResponse(
              id,
              Web3Method.switchEthereumChain,
              error,
              error.errorCode,
            );
          } else {
            this.handleWeb3ResponseMessage(
              Web3ResponseMessage({
                id,
                response: SwitchEthereumChainResponse({
                  isApproved: false,
                  rpcUrl: "",
                }),
              }),
            );
          }
        };

        const approve = (rpcUrl: string) => {
          this.handleWeb3ResponseMessage(
            Web3ResponseMessage({
              id,
              response: SwitchEthereumChainResponse({
                isApproved: true,
                rpcUrl,
              }),
            }),
          );
        };

        this.ui.switchEthereumChain({
          onCancel: _cancel,
          onApprove: approve,
          chainId: request.params.chainId,
        });

        if (!this.ui.inlineSwitchEthereumChain() && !this.ui.isStandalone()) {
          this.publishWeb3RequestEvent(id, request);
        }
      },
    );

    return { promise, cancel };
  }

  inlineAddEthereumChain(chainId: string): boolean {
    return this.ui.inlineAddEthereumChain(chainId);
  }

  private getSessionIdHash(): string {
    return Session.hash(this._session.id);
  }

  private sendRequestStandalone<T extends Web3Request>(id: string, request: T) {
    const _cancel = (error?: Error) => {
      this.handleErrorResponse(id, request.method, error);
    };

    const onSuccess = (
      response:
        | SignEthereumMessageResponse
        | SignEthereumTransactionResponse
        | SubmitEthereumTransactionResponse
        | EthereumAddressFromSignedMessageResponse,
    ) => {
      this.handleWeb3ResponseMessage(
        Web3ResponseMessage({
          id,
          response,
        }),
      );
    };

    switch (request.method) {
      case Web3Method.signEthereumMessage:
        this.ui.signEthereumMessage({
          request,
          onSuccess,
          onCancel: _cancel,
        });
        break;
      case Web3Method.signEthereumTransaction:
        this.ui.signEthereumTransaction({
          request,
          onSuccess,
          onCancel: _cancel,
        });
        break;
      case Web3Method.submitEthereumTransaction:
        this.ui.submitEthereumTransaction({
          request,
          onSuccess,
          onCancel: _cancel,
        });
        break;
      case Web3Method.ethereumAddressFromSignedMessage:
        this.ui.ethereumAddressFromSignedMessage({
          request,
          onSuccess,
        });
        break;
      default:
        _cancel();
        break;
    }
  }

  protected onSessionConfigChanged(_nextSessionConfig: SessionConfig): void {}
}<|MERGE_RESOLUTION|>--- conflicted
+++ resolved
@@ -95,11 +95,7 @@
   protected readonly storage: ScopedLocalStorage;
   private _session: Session;
   private readonly relayEventManager: WalletSDKRelayEventManager;
-<<<<<<< HEAD
-  protected readonly eventListener?: EventListener;
-=======
   protected readonly diagnostic?: DiagnosticLogger;
->>>>>>> bc1af23a
   private connection: WalletSDKConnection;
   private accountsCallback:
     | ((account: string[], isDisconnect?: boolean) => void)
@@ -131,8 +127,6 @@
 
     this.relayEventManager = options.relayEventManager;
 
-<<<<<<< HEAD
-=======
     if (options.diagnosticLogger && options.eventListener) {
       throw new Error(
         "Can't have both eventListener and diagnosticLogger options, use only diagnosticLogger",
@@ -150,7 +144,6 @@
 
     this._reloadOnDisconnect = options.reloadOnDisconnect ?? true;
 
->>>>>>> bc1af23a
     this.ui = ui;
   }
 
@@ -229,11 +222,7 @@
         .pipe(filter(c => !!c.metadata && c.metadata.__destroyed === "1"))
         .subscribe(() => {
           const alreadyDestroyed = connection.isDestroyed;
-<<<<<<< HEAD
-          this.eventListener?.onEvent(EVENTS.METADATA_DESTROYED, {
-=======
           this.diagnostic?.log(EVENTS.METADATA_DESTROYED, {
->>>>>>> bc1af23a
             alreadyDestroyed,
             sessionIdHash: this.getSessionIdHash(),
           });
@@ -248,13 +237,8 @@
         )
         .pipe(
           mergeMap(c =>
-<<<<<<< HEAD
-            aes256gcm.decrypt(c.metadata.WalletUsername!, session.secret)
-          )
-=======
             aes256gcm.decrypt(c.metadata.WalletUsername!, session.secret),
           ),
->>>>>>> bc1af23a
         )
         .subscribe({
           next: walletUsername => {
@@ -274,13 +258,8 @@
         .pipe(filter(c => c.metadata && c.metadata.AppVersion !== undefined))
         .pipe(
           mergeMap(c =>
-<<<<<<< HEAD
-            aes256gcm.decrypt(c.metadata.AppVersion!, session.secret)
-          )
-=======
             aes256gcm.decrypt(c.metadata.AppVersion!, session.secret),
           ),
->>>>>>> bc1af23a
         )
         .subscribe({
           next: appVersion => {
@@ -309,15 +288,9 @@
           mergeMap(c =>
             zip(
               aes256gcm.decrypt(c.metadata.ChainId!, session.secret),
-<<<<<<< HEAD
-              aes256gcm.decrypt(c.metadata.JsonRpcUrl!, session.secret)
-            )
-          )
-=======
               aes256gcm.decrypt(c.metadata.JsonRpcUrl!, session.secret),
             ),
           ),
->>>>>>> bc1af23a
         )
         .pipe(distinctUntilChanged())
         .subscribe({
@@ -342,13 +315,8 @@
         )
         .pipe(
           mergeMap(c =>
-<<<<<<< HEAD
-            aes256gcm.decrypt(c.metadata.EthereumAddress!, session.secret)
-          )
-=======
             aes256gcm.decrypt(c.metadata.EthereumAddress!, session.secret),
           ),
->>>>>>> bc1af23a
         )
         .subscribe({
           next: selectedAddress => {
@@ -388,11 +356,7 @@
       version: this.options.version,
       darkMode: this.options.darkMode,
       session,
-<<<<<<< HEAD
-      connected$: connection.connected$
-=======
       connected$: connection.connected$,
->>>>>>> bc1af23a
     });
 
     connection.connect();
@@ -448,14 +412,11 @@
             });
           }
 
-<<<<<<< HEAD
-=======
           if (this._reloadOnDisconnect) {
             this.ui.reloadUI();
             return;
           }
 
->>>>>>> bc1af23a
           if (this.accountsCallback) {
             this.accountsCallback([], true);
           }
@@ -465,12 +426,8 @@
           this.connection = connection;
           this.ui = ui;
 
-<<<<<<< HEAD
-          if (isStandalone) this.ui.setStandalone(true);
-=======
           if (isStandalone && this.ui.setStandalone)
             this.ui.setStandalone(true);
->>>>>>> bc1af23a
 
           this.attachUI();
         },
@@ -697,11 +654,7 @@
   }
 
   public setAccountsCallback(
-<<<<<<< HEAD
-    accountsCallback: (accounts: string[], isDisconnect?: boolean) => void
-=======
     accountsCallback: (accounts: string[], isDisconnect?: boolean) => void,
->>>>>>> bc1af23a
   ) {
     this.accountsCallback = accountsCallback;
   }
@@ -939,8 +892,8 @@
     const request: Web3Request = {
       method: Web3Method.selectProvider,
       params: {
-        providers
-      }
+        providers,
+      },
     };
 
     const id = randomBytesHex(8);
@@ -962,8 +915,8 @@
         this.handleWeb3ResponseMessage(
           Web3ResponseMessage({
             id,
-            response: SelectProviderResponse("")
-          })
+            response: SelectProviderResponse(""),
+          }),
         );
       };
 
@@ -971,8 +924,8 @@
         this.handleWeb3ResponseMessage(
           Web3ResponseMessage({
             id,
-            response: SelectProviderResponse(selectedProvider)
-          })
+            response: SelectProviderResponse(selectedProvider),
+          }),
         );
       };
 
@@ -980,7 +933,7 @@
       this.ui.selectProvider({
         onApprove: approve,
         onCancel: _cancel,
-        providers
+        providers,
       });
     });
 
