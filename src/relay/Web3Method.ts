--- conflicted
+++ resolved
@@ -14,8 +14,5 @@
   switchEthereumChain = "switchEthereumChain",
   makeEthereumJSONRPCRequest = "makeEthereumJSONRPCRequest",
   watchAsset = "watchAsset",
-<<<<<<< HEAD
-  selectProvider = "selectProvider"
-=======
->>>>>>> bc1af23a
+  selectProvider = "selectProvider",
 }