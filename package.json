--- conflicted
+++ resolved
@@ -1,12 +1,7 @@
 {
   "name": "walletlink",
-<<<<<<< HEAD
-  "version": "2.4.7",
+  "version": "2.5.0",
   "description": "Coinbase Wallet JavaScript SDK",
-=======
-  "version": "2.5.0",
-  "description": "WalletLink JavaScript SDK",
->>>>>>> 9b648903
   "keywords": [
     "cipher",
     "cipherbrowser",
